const path = require('path');
const { config: loadEnv } = require('dotenv');
const { z } = require('zod');

const packageJson = require('../../package.json');


const DEFAULT_OPEN_METEO_BASE = 'https://archive-api.open-meteo.com/v1/archive';

const schema = z.object({
    NODE_ENV: z.enum(['development', 'production', 'test'], {
        required_error: 'NODE_ENV is required',
        invalid_type_error: 'NODE_ENV must be one of: development, production, test'
    }),
    PORT: z.coerce.number({ invalid_type_error: 'PORT must be a number' })
        .int('PORT must be an integer')
        .min(0, 'PORT must be greater than or equal to 0')
        .max(65535, 'PORT must be less than 65536')
        .default(3001),
    OPEN_METEO_BASE: z.string({ required_error: 'OPEN_METEO_BASE is required' })
        .trim()
        .url('OPEN_METEO_BASE must be a valid URL'),
    OPENAI_API_KEY: z.string({ required_error: 'OPENAI_API_KEY is required' })
        .trim()
        .min(1, 'OPENAI_API_KEY cannot be empty'),
    SOMMOS_DISABLE_EXTERNAL_CALLS: z.enum(['true', 'false']).optional(),
    DATABASE_PATH: z.string().trim().min(1).optional(),
    JWT_SECRET: z.string({ required_error: 'JWT_SECRET is required' })
        .trim()
        .min(32, 'JWT_SECRET must be at least 32 characters long'),
    SESSION_SECRET: z.string({ required_error: 'SESSION_SECRET is required' })
        .trim()
        .min(32, 'SESSION_SECRET must be at least 32 characters long'),
    WEATHER_API_KEY: z.string().trim().min(1, 'WEATHER_API_KEY cannot be empty').optional(),
    PERFORMANCE_TEST_DATASET_SIZE: z
        .coerce
        .number({ invalid_type_error: 'PERFORMANCE_TEST_DATASET_SIZE must be a number' })
        .int('PERFORMANCE_TEST_DATASET_SIZE must be an integer')
        .positive('PERFORMANCE_TEST_DATASET_SIZE must be greater than zero')
        .optional(),
});

let cachedConfig;

function applyDefaults(rawEnv) {
    const withDefaults = { ...rawEnv };

    // NODE_ENV is now required, so we don't set a default here
    // The validation will catch if it's missing

    if (!withDefaults.PORT) {
        withDefaults.PORT = '3001';
    }

    if (!withDefaults.OPEN_METEO_BASE) {
        if (withDefaults.NODE_ENV === 'production') {
            throw new Error('OPEN_METEO_BASE is required in production environments.');
        }

        withDefaults.OPEN_METEO_BASE = DEFAULT_OPEN_METEO_BASE;
    }

    return withDefaults;
}

function enforceRuntimeGuards(parsed) {
    // Since JWT_SECRET and SESSION_SECRET are now required in the schema,
    // we don't need additional runtime checks for them
    // The schema validation will ensure they are present and meet minimum length requirements
}

function normalizeConfig(parsed) {
    return {
        nodeEnv: parsed.NODE_ENV,
        isProduction: parsed.NODE_ENV === 'production',
        port: parsed.PORT,
        openMeteo: {
            baseUrl: parsed.OPEN_METEO_BASE,
        },
        openAI: {
            apiKey: parsed.OPENAI_API_KEY,
        },
        database: {
            path: parsed.DATABASE_PATH || null,
        },
        features: {
            disableExternalCalls: parsed.SOMMOS_DISABLE_EXTERNAL_CALLS === 'true',
        },
        auth: {
            jwtSecret: parsed.JWT_SECRET,
            sessionSecret: parsed.SESSION_SECRET,
        },
        services: {
            weather: {
                apiKey: parsed.WEATHER_API_KEY || null,
            },
        },
        tests: {
            performanceDatasetSize: parsed.PERFORMANCE_TEST_DATASET_SIZE || null,
        },
        app: {
            version: packageJson.version || '0.0.0',
        },
    };
}

function loadConfigFromEnv() {
    const dotenvResult = loadEnv({
        path: process.env.DOTENV_CONFIG_PATH || path.resolve(process.cwd(), '.env'),
    });

    if (dotenvResult.error && dotenvResult.error.code !== 'ENOENT') {
        throw dotenvResult.error;
    }

    const mergedEnv = applyDefaults(process.env);
    const validation = schema.safeParse(mergedEnv);

    if (!validation.success) {
<<<<<<< HEAD
        const formattedErrors = validation.error?.errors
=======
        const formattedErrors = validation.error?.issues
>>>>>>> be12a77d
            ?.map((issue) => `${issue.path.join('.')}: ${issue.message}`)
            .join('\n') || 'Unknown validation error';

        throw new Error(`Invalid environment configuration:\n${formattedErrors}`);
    }

    enforceRuntimeGuards(validation.data);

    return normalizeConfig(validation.data);
}

function getConfig() {
    if (!cachedConfig) {
        cachedConfig = loadConfigFromEnv();
    }

    return cachedConfig;
}

function refreshConfig() {
    cachedConfig = loadConfigFromEnv();
    return cachedConfig;
}

module.exports = {
    get env() {
        return getConfig();
    },
    getConfig,
    refreshConfig,
};<|MERGE_RESOLUTION|>--- conflicted
+++ resolved
@@ -117,11 +117,7 @@
     const validation = schema.safeParse(mergedEnv);
 
     if (!validation.success) {
-<<<<<<< HEAD
-        const formattedErrors = validation.error?.errors
-=======
         const formattedErrors = validation.error?.issues
->>>>>>> be12a77d
             ?.map((issue) => `${issue.path.join('.')}: ${issue.message}`)
             .join('\n') || 'Unknown validation error';
 

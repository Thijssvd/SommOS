// SommOS Main Application JavaScript
// Handles app initialization, navigation, and core functionality

import { SommOSAPI } from './api';
import { SommOSUI, VirtualScroll } from './ui';
import { SommOSSyncService } from './sync';
import { RealTimeSync } from './realtime-sync';
import Chart from 'chart.js/auto';

export class SommOS {
    constructor() {
        this.currentView = 'dashboard';
        this.api = new SommOSAPI();
        this.syncService = new SommOSSyncService({ api: this.api });
        this.api.setSyncService(this.syncService);
        this.realtimeSync = new RealTimeSync({
            onInventoryUpdate: (update) => this.handleRealtimeInventoryUpdate(update),
            onInventoryAction: (action) => this.handleRealtimeInventoryAction(action),
            onSystemNotification: (notification) => this.handleRealtimeSystemNotification(notification),
            onConnect: () => this.handleRealtimeConnect(),
            onDisconnect: () => this.handleRealtimeDisconnect(),
            onError: (error) => this.handleRealtimeError(error)
        });
        this.ui = new SommOSUI();
        this.isOnline = navigator.onLine;
        this.currentUser = null;
        this.hasBootstrapped = false;
        this.authElements = {};
        this.sessionWarningShown = false;
        this.explanationsCache = new Map();
        this.memoriesCache = new Map();
        
        // Virtual scroll instances for performance optimization
        this.inventoryVirtualScroll = null;
        this.catalogVirtualScroll = null;
        
        // Performance monitoring
        this.performanceMetrics = {
            inventory: { renderTime: 0, itemCount: 0, virtualScrollEnabled: false },
            catalog: { renderTime: 0, itemCount: 0, virtualScrollEnabled: false }
        };
        
        this.init();
    }

    async init() {
        console.log('🍷 Initializing SommOS...');

        this.cacheRootElements();
        this.setupAuthHandlers();

        // Show loading screen
        this.showLoadingScreen();

        const authenticated = await this.initializeAuth();

        if (authenticated) {
            await this.bootstrapApplication();
        } else {
            this.hideLoadingScreen({ keepAppHidden: true });
        }

        console.log('✅ SommOS initialized successfully');
    }

    // Performance monitoring methods
    startPerformanceTimer() {
        return performance.now();
    }

    endPerformanceTimer(startTime, component, itemCount, virtualScrollEnabled = false) {
        const endTime = performance.now();
        const renderTime = endTime - startTime;
        
        this.performanceMetrics[component] = {
            renderTime: renderTime,
            itemCount: itemCount,
            virtualScrollEnabled: virtualScrollEnabled
        };
        
        console.log(`Performance: ${component} rendered ${itemCount} items in ${renderTime.toFixed(2)}ms (Virtual Scroll: ${virtualScrollEnabled ? 'ON' : 'OFF'})`);
        
        // Show performance toast for large lists
        if (itemCount > 100 && renderTime > 100) {
            const savings = virtualScrollEnabled ? ' (Virtual scrolling active)' : ' (Consider enabling virtual scrolling)';
            this.ui.showToast(`Rendered ${itemCount} items in ${renderTime.toFixed(0)}ms${savings}`, 'info', 3000);
        }
        
        return renderTime;
    }

    getPerformanceMetrics() {
        return this.performanceMetrics;
    }

    logPerformanceSummary() {
        console.group('SommOS Performance Summary');
        Object.entries(this.performanceMetrics).forEach(([component, metrics]) => {
            console.log(`${component}: ${metrics.itemCount} items, ${metrics.renderTime.toFixed(2)}ms, Virtual Scroll: ${metrics.virtualScrollEnabled ? 'ON' : 'OFF'}`);
        });
        console.groupEnd();
    }

    cacheRootElements() {
        this.loadingScreen = document.getElementById('loading-screen');
        this.appContainer = document.getElementById('app');
        this.authScreen = document.getElementById('auth-screen');
    }

    setupAuthHandlers() {
        this.authElements = {
            loginForm: document.getElementById('login-form'),
            loginEmail: document.getElementById('login-email'),
            loginPassword: document.getElementById('login-password'),
            loginError: document.getElementById('login-error'),
            loginSubmit: document.getElementById('login-submit'),
            logoutBtn: document.getElementById('logout-btn'),
            userRoleBadge: document.getElementById('user-role-badge'),
            userEmail: document.getElementById('user-email'),
            guestNotice: document.getElementById('guest-notice'),
        };

        if (this.authElements.loginForm) {
            this.authElements.loginForm.addEventListener('submit', (event) => this.handleLoginSubmit(event));
        }

        if (this.authElements.logoutBtn) {
            this.authElements.logoutBtn.addEventListener('click', () => this.handleLogout());
        }

        window.addEventListener('sommos:auth-expired', () => this.handleSessionExpired());
    }

    getStoredUser() {
        if (typeof window === 'undefined' || !window.localStorage) {
            return null;
        }

        try {
            const serialized = window.localStorage.getItem('sommos:user');
            return serialized ? JSON.parse(serialized) : null;
        } catch (error) {
            console.warn('Failed to parse stored session', error);
            return null;
        }
    }

    setCurrentUser(user) {
        this.currentUser = user || null;

        if (typeof window !== 'undefined' && window.localStorage) {
            if (this.currentUser) {
                window.localStorage.setItem('sommos:user', JSON.stringify(this.currentUser));
            } else {
                window.localStorage.removeItem('sommos:user');
            }
        }

        this.sessionWarningShown = false;
        this.explanationsCache.clear();
        this.memoriesCache.clear();
        this.updateUserBadge();
        this.applyRoleVisibility(this.currentUser);
    }

    updateUserBadge() {
        const roleBadge = this.authElements.userRoleBadge;
        const userEmail = this.authElements.userEmail;
        const guestNotice = this.authElements.guestNotice;

        if (roleBadge) {
            roleBadge.textContent = this.currentUser?.role ? this.currentUser.role.toUpperCase() : 'SIGNED OUT';
            roleBadge.dataset.role = this.currentUser?.role || '';
        }

        if (userEmail) {
            userEmail.textContent = this.currentUser?.email || '';
        }

        if (guestNotice) {
            if (this.currentUser?.role === 'guest') {
                guestNotice.classList.remove('hidden-by-role');
            } else {
                guestNotice.classList.add('hidden-by-role');
            }
        }
    }

    toggleRoleVisibility(element, shouldShow) {
        if (!element) {
            return;
        }

        if (shouldShow) {
            element.classList.remove('hidden-by-role');
            element.removeAttribute('aria-hidden');
            if (Object.prototype.hasOwnProperty.call(element, 'disabled') && element.dataset.roleDisable !== 'true') {
                element.disabled = false;
            }
        } else {
            element.classList.add('hidden-by-role');
            element.setAttribute('aria-hidden', 'true');
            if (Object.prototype.hasOwnProperty.call(element, 'disabled') && element.dataset.roleDisable !== 'true') {
                element.disabled = true;
            }
        }
    }

    applyRoleVisibility(user) {
        const role = user?.role || null;

        const allowElements = document.querySelectorAll('[data-role-allow]');
        allowElements.forEach((element) => {
            const allowedRoles = (element.dataset.roleAllow || '')
                .split(',')
                .map((value) => value.trim())
                .filter(Boolean);

            const shouldShow = role ? allowedRoles.includes(role) : false;
            this.toggleRoleVisibility(element, shouldShow);
        });

        const denyElements = document.querySelectorAll('[data-role-deny]');
        denyElements.forEach((element) => {
            const deniedRoles = (element.dataset.roleDeny || '')
                .split(',')
                .map((value) => value.trim())
                .filter(Boolean);

            const shouldShow = role ? !deniedRoles.includes(role) : true;
            this.toggleRoleVisibility(element, shouldShow);
        });
    }

    isGuestUser() {
        return this.currentUser?.role === 'guest';
    }

    canManageInventory() {
        return this.currentUser && (this.currentUser.role === 'crew' || this.currentUser.role === 'admin');
    }

    canManageProcurement() {
        return this.canManageInventory();
    }

    ensureCrewAccess(message = 'Crew or admin access required for this action.') {
        if (!this.currentUser) {
            this.ui.showToast('Please sign in to continue.', 'warning');
            this.showAuthScreen();
            return false;
        }

        if (!this.canManageInventory()) {
            this.ui.showToast(message, 'warning');
            return false;
        }

        return true;
    }

    showAuthScreen() {
        if (this.authScreen) {
            this.authScreen.classList.remove('hidden');
        }

        if (this.appContainer) {
            this.appContainer.classList.add('hidden');
        }

        if (this.authElements.loginEmail) {
            this.authElements.loginEmail.focus();
        }
    }

    hideAuthScreen() {
        if (this.authScreen) {
            this.authScreen.classList.add('hidden');
        }

        if (this.appContainer) {
            this.appContainer.classList.remove('hidden');
        }
    }

    async initializeAuth() {
        try {
            const session = await this.api.refreshSession();

            if (session?.success && session.data) {
                this.setCurrentUser(session.data);
                this.hideAuthScreen();
                return true;
            }
        } catch (error) {
            console.info('No active session detected', error?.message || error);

            if (!navigator.onLine) {
                const storedUser = this.getStoredUser();
                if (storedUser) {
                    this.setCurrentUser(storedUser);
                    this.hideAuthScreen();
                    return true;
                }
            }
        }

        this.setCurrentUser(null);
        this.showAuthScreen();
        return false;
    }

    async bootstrapApplication() {
        if (!this.hasBootstrapped) {
            await this.initializeApp();
            this.setupEventListeners();
            this.hasBootstrapped = true;
        }

        await this.loadInitialData();
        this.hideLoadingScreen();
    }

    async handleLoginSubmit(event) {
        event.preventDefault();

        if (!this.authElements.loginEmail || !this.authElements.loginPassword) {
            return;
        }

        const email = this.authElements.loginEmail.value.trim();
        const password = this.authElements.loginPassword.value;

        if (this.authElements.loginError) {
            this.authElements.loginError.textContent = '';
        }

        if (!email || !password) {
            if (this.authElements.loginError) {
                this.authElements.loginError.textContent = 'Email and password are required.';
            }
            return;
        }

        this.ui.showLoading('login-submit', 'Signing in...');

        try {
            const result = await this.api.login(email, password);

            if (result?.success && result.data) {
                this.setCurrentUser(result.data);
                this.hideAuthScreen();
                this.ui.showToast('Welcome aboard!', 'success');
                this.showLoadingScreen();
                await this.bootstrapApplication();
            } else {
                throw new Error('Unable to sign in. Please verify your credentials.');
            }
        } catch (error) {
            console.error('Login failed', error);
            if (this.authElements.loginError) {
                const message = error?.message || 'Failed to sign in. Please try again.';
                this.authElements.loginError.textContent = message;
            }
            this.ui.showToast('Sign-in failed. Please check your credentials.', 'error');
        } finally {
            this.ui.hideLoading('login-submit');
        }
    }

    async handleLogout() {
        this.showLoadingScreen();

        try {
            await this.api.logout();
        } catch (error) {
            console.warn('Logout request failed', error);
        }

        this.clearSessionState();
        this.showAuthScreen();
        this.hideLoadingScreen({ keepAppHidden: true });
        this.ui.showToast('You have been signed out.', 'info');
    }

    handleSessionExpired() {
        if (this.sessionWarningShown) {
            return;
        }

        this.sessionWarningShown = true;
        this.ui.showToast('Your session has expired. Please sign in again.', 'warning');
        this.clearSessionState();
        this.showAuthScreen();
        this.hideLoadingScreen({ keepAppHidden: true });
    }

    clearSessionState() {
        this.setCurrentUser(null);
        this.fullInventory = [];
        if (this.authElements.loginForm) {
            this.authElements.loginForm.reset();
        }

        if (this.authElements.loginError) {
            this.authElements.loginError.textContent = '';
        }
    }

    // Real-time WebSocket event handlers
    handleRealtimeConnect() {
        console.log('🔌 Real-time sync connected');
        this.ui.showToast('Real-time updates connected', 'success');
    }

    handleRealtimeDisconnect() {
        console.log('🔌 Real-time sync disconnected');
        this.ui.showToast('Real-time updates disconnected', 'warning');
    }

    handleRealtimeError(error) {
        console.error('🔌 Real-time sync error:', error);
        this.ui.showToast('Real-time connection error', 'error');
    }

    handleRealtimeInventoryUpdate(update) {
        console.log('📦 Real-time inventory update received:', update);
        
        // Update local inventory if we have the item
        if (this.fullInventory && update.item) {
            const index = this.fullInventory.findIndex(item => item.id === update.item.id);
            if (index !== -1) {
                this.fullInventory[index] = { ...this.fullInventory[index], ...update.item };
                
                // Refresh current view if it's inventory-related
                if (this.currentView === 'inventory' || this.currentView === 'dashboard') {
                    this.refreshCurrentView();
                }
                
                this.ui.showToast(`Inventory updated: ${update.item.name || 'Item'}`, 'info');
            }
        }
    }

    handleRealtimeInventoryAction(action) {
        console.log('📦 Real-time inventory action received:', action);
        
        // Handle different action types
        switch (action.type) {
            case 'add':
                if (this.fullInventory && action.item) {
                    this.fullInventory.push(action.item);
                    this.ui.showToast(`New item added: ${action.item.name}`, 'success');
                }
                break;
                
            case 'remove':
                if (this.fullInventory && action.itemId) {
                    const index = this.fullInventory.findIndex(item => item.id === action.itemId);
                    if (index !== -1) {
                        const removedItem = this.fullInventory.splice(index, 1)[0];
                        this.ui.showToast(`Item removed: ${removedItem.name}`, 'warning');
                    }
                }
                break;
                
            case 'move':
                if (action.itemId && action.newLocation) {
                    this.ui.showToast(`Item moved to ${action.newLocation}`, 'info');
                }
                break;
        }
        
        // Refresh current view if it's inventory-related
        if (this.currentView === 'inventory' || this.currentView === 'dashboard') {
            this.refreshCurrentView();
        }
    }

    handleRealtimeSystemNotification(notification) {
        console.log('🔔 Real-time system notification received:', notification);
        
        // Show notification to user
        this.ui.showToast(notification.message, notification.type || 'info');
        
        // Handle specific notification types
        switch (notification.type) {
            case 'maintenance':
                // Could show a maintenance banner
                break;
            case 'security':
                // Could trigger security-related actions
                break;
            case 'update':
                // Could prompt for app update
                break;
        }
    }

    showLoadingScreen() {
        if (this.loadingScreen) {
            this.loadingScreen.style.display = 'flex';
        }

        if (this.appContainer) {
            this.appContainer.classList.add('hidden');
        }
    }

    hideLoadingScreen({ keepAppHidden = false } = {}) {
        if (!this.loadingScreen || !this.appContainer) {
            return;
        }

        if (keepAppHidden) {
            this.loadingScreen.style.display = 'none';
            return;
        }

        setTimeout(() => {
            this.loadingScreen.style.display = 'none';
            this.appContainer.classList.remove('hidden');
        }, 1500); // Allow loading animation to complete
    }

    async initializeApp() {
        // Initialize offline storage
        if ('indexedDB' in window) {
            await this.initializeOfflineStorage();
            if (navigator.onLine) {
                await this.syncService?.processQueue();
            }
        }
        
        // Check API connectivity
        try {
            await this.api.healthCheck();
            console.log('✅ API connection established');
        } catch (error) {
            console.warn('⚠️ API unavailable, running in offline mode');
            this.ui.showToast('Running in offline mode', 'warning');
        }
    }

    async initializeOfflineStorage() {
        // Initialize IndexedDB (via idb) for offline storage and sync queue persistence
        try {
            await this.syncService.initialize({
                dbName: 'SommOSDB',
                storeName: 'sync_queue',
                version: 2,
                extraStores: [
                    { name: 'wines', options: { keyPath: 'id' } },
                    { name: 'inventory', options: { keyPath: 'id' } },
                    { name: 'pairings', options: { keyPath: 'id' } }
                ]
            });

            this.db = this.syncService.getDB();
        } catch (error) {
            console.warn('Failed to initialize offline storage', error);
        }
    }

    setupDishBuilder() {
        const builderContainer = document.querySelector('.dish-builder');
        if (!builderContainer) {
            return;
        }

        this.dishBuilderState = {
            ingredient: '',
            technique: '',
            cuisine: '',
            accompaniments: '',
            intensity: '',
            flavors: new Set()
        };

        this.dishBuilderElements = {
            ingredientInput: document.getElementById('dish-main-ingredient'),
            techniqueSelect: document.getElementById('dish-cooking-technique'),
            cuisineSelect: document.getElementById('dish-cuisine-style'),
            accompanimentsInput: document.getElementById('dish-accompaniments'),
            intensitySelect: document.getElementById('dish-intensity'),
            flavorButtons: Array.from(document.querySelectorAll('.flavor-tag')),
            preview: document.getElementById('dish-builder-preview'),
            applyBtn: document.getElementById('apply-dish-builder'),
            clearBtn: document.getElementById('clear-dish-builder')
        };

        const updateState = () => this.updateDishBuilderPreview();

        if (this.dishBuilderElements.ingredientInput) {
            this.dishBuilderElements.ingredientInput.addEventListener('input', (event) => {
                this.dishBuilderState.ingredient = event.target.value.trim();
                updateState();
            });
        }

        if (this.dishBuilderElements.techniqueSelect) {
            this.dishBuilderElements.techniqueSelect.addEventListener('change', (event) => {
                this.dishBuilderState.technique = event.target.value;
                updateState();
            });
        }

        if (this.dishBuilderElements.cuisineSelect) {
            this.dishBuilderElements.cuisineSelect.addEventListener('change', (event) => {
                this.dishBuilderState.cuisine = event.target.value;
                updateState();
            });
        }

        if (this.dishBuilderElements.accompanimentsInput) {
            this.dishBuilderElements.accompanimentsInput.addEventListener('input', (event) => {
                this.dishBuilderState.accompaniments = event.target.value.trim();
                updateState();
            });
        }

        if (this.dishBuilderElements.intensitySelect) {
            this.dishBuilderElements.intensitySelect.addEventListener('change', (event) => {
                this.dishBuilderState.intensity = event.target.value;
                updateState();
            });
        }

        if (this.dishBuilderElements.flavorButtons.length > 0) {
            this.dishBuilderElements.flavorButtons.forEach((button) => {
                button.setAttribute('aria-pressed', 'false');
                button.addEventListener('click', () => {
                    const flavor = button.dataset.flavor;
                    if (!flavor) {
                        return;
                    }

                    if (this.dishBuilderState.flavors.has(flavor)) {
                        this.dishBuilderState.flavors.delete(flavor);
                        button.classList.remove('selected');
                        button.setAttribute('aria-pressed', 'false');
                    } else {
                        this.dishBuilderState.flavors.add(flavor);
                        button.classList.add('selected');
                        button.setAttribute('aria-pressed', 'true');
                    }

                    updateState();
                });
            });
        }

        if (this.dishBuilderElements.applyBtn) {
            this.dishBuilderElements.applyBtn.addEventListener('click', () => this.applyDishBuilderDescription());
        }

        if (this.dishBuilderElements.clearBtn) {
            this.dishBuilderElements.clearBtn.addEventListener('click', () => this.resetDishBuilder());
        }

        this.updateDishBuilderPreview();
    }

    buildDishDescription() {
        if (!this.dishBuilderState) {
            return '';
        }

        const { ingredient, technique, cuisine, accompaniments, intensity, flavors } = this.dishBuilderState;
        const descriptionParts = [];

        const mainDish = [technique, ingredient].filter(Boolean).join(' ').trim();
        if (mainDish) {
            descriptionParts.push(mainDish);
        }

        if (cuisine) {
            descriptionParts.push(`${cuisine} cuisine`);
        }

        if (accompaniments) {
            descriptionParts.push(`served with ${accompaniments}`);
        }

        if (intensity) {
            descriptionParts.push(`${intensity} intensity`);
        }

        if (flavors && flavors.size > 0) {
            const flavorList = Array.from(flavors);
            if (flavorList.length === 1) {
                descriptionParts.push(`highlighting ${flavorList[0]} notes`);
            } else {
                const lastFlavor = flavorList.pop();
                descriptionParts.push(`highlighting ${flavorList.join(', ')} and ${lastFlavor} notes`);
            }
        }

        if (descriptionParts.length === 0) {
            return '';
        }

        let description = descriptionParts.join(', ');
        description = description.charAt(0).toUpperCase() + description.slice(1);

        if (!description.endsWith('.')) {
            description += '.';
        }

        return description;
    }

    updateDishBuilderPreview() {
        if (!this.dishBuilderElements || !this.dishBuilderElements.preview) {
            return;
        }

        const description = this.buildDishDescription();
        this.dishBuilderElements.preview.textContent = description || 'Select details to see a suggested description.';
    }

    applyDishBuilderDescription() {
        const dishInput = document.getElementById('dish-input');
        const description = this.buildDishDescription();

        if (!dishInput) {
            return;
        }

        if (!description) {
            this.ui.showToast('Add a few dish details before using the builder.', 'warning');
            return;
        }

        const existingText = dishInput.value.trim();
        if (existingText && !existingText.includes(description)) {
            dishInput.value = `${description}\n${existingText}`;
        } else {
            dishInput.value = description;
        }

        dishInput.focus();
        dishInput.setSelectionRange(dishInput.value.length, dishInput.value.length);
        this.ui.showToast('Dish description updated with your selections.', 'success');
    }

    resetDishBuilder() {
        if (!this.dishBuilderElements || !this.dishBuilderState) {
            return;
        }

        this.dishBuilderState = {
            ingredient: '',
            technique: '',
            cuisine: '',
            accompaniments: '',
            intensity: '',
            flavors: new Set()
        };

        const {
            ingredientInput,
            techniqueSelect,
            cuisineSelect,
            accompanimentsInput,
            intensitySelect,
            flavorButtons
        } = this.dishBuilderElements;

        if (ingredientInput) ingredientInput.value = '';
        if (techniqueSelect) techniqueSelect.value = '';
        if (cuisineSelect) cuisineSelect.value = '';
        if (accompanimentsInput) accompanimentsInput.value = '';
        if (intensitySelect) intensitySelect.value = '';

        if (flavorButtons && flavorButtons.length) {
            flavorButtons.forEach((button) => {
                button.classList.remove('selected');
                button.setAttribute('aria-pressed', 'false');
            });
        }

        this.updateDishBuilderPreview();
        this.ui.showToast('Dish builder cleared.', 'info');
    }

    setupEventListeners() {
        // Navigation
        document.querySelectorAll('.nav-item').forEach(item => {
            item.addEventListener('click', (e) => {
                const view = e.currentTarget.dataset.view;
                this.navigateToView(view);
            });
        });

        // Quick actions
        document.querySelectorAll('[data-action]').forEach(btn => {
            btn.addEventListener('click', (e) => {
                const action = e.currentTarget.dataset.action;
                this.handleQuickAction(action);
            });
        });

        // Event delegation for dynamically generated content
        document.addEventListener('click', (e) => {
            // Handle wine detail buttons
            if (e.target.matches('[data-wine-detail]')) {
                const wineId = e.target.dataset.wineDetail;
                this.showWineDetailModal(wineId);
            }
            
            // Handle wine reserve buttons
            if (e.target.matches('[data-wine-reserve]')) {
                const wineId = e.target.dataset.wineReserve;
                const wineName = e.target.dataset.wineName || 'Unknown Wine';
                this.reserveWineModal(wineId, wineName);
            }
            
            // Handle wine consume/serve buttons
            if (e.target.matches('[data-wine-consume]')) {
                const wineId = e.target.dataset.wineConsume;
                const wineName = e.target.dataset.wineName || 'Unknown Wine';
                this.consumeWineModal(wineId, wineName);
            }
            
            // Handle modal close buttons
            if (e.target.matches('[data-modal-close]')) {
                this.ui.hideModal();
            }
            
            // Handle wine card clicks
            if (e.target.matches('[data-wine-card]') || e.target.closest('[data-wine-card]')) {
                const wineCard = e.target.matches('[data-wine-card]') ? e.target : e.target.closest('[data-wine-card]');
                const wineId = wineCard.dataset.wineCard;
                this.showWineDetails(wineId);
            }
            
            // Handle procurement analysis buttons
            if (e.target.matches('[data-analyze-purchase]')) {
                const wineId = e.target.dataset.analyzePurchase;
                const supplierId = e.target.dataset.supplierId;
                this.analyzePurchaseDecision(wineId, supplierId);
            }
            
            // Handle add to order buttons
            if (e.target.matches('[data-add-to-order]')) {
                const wineId = e.target.dataset.addToOrder;
                this.addToOrder(wineId);
            }
            
            // Handle order item removal
            if (e.target.matches('[data-remove-item]')) {
                e.target.closest('.order-item').remove();
            }
            
            // Handle add order item
            if (e.target.matches('[data-add-order-item]')) {
                this.addOrderItem();
            }
            
            // Handle purchase order submission
            if (e.target.matches('[data-submit-order]')) {
                this.submitPurchaseOrder();
            }
            
            // Handle purchase analysis
            if (e.target.matches('[data-run-analysis]')) {
                this.runPurchaseAnalysis();
            }
            
            // Handle generate purchase order
            if (e.target.matches('[data-generate-order]')) {
                this.generatePurchaseOrder();
            }
            
            // Handle navigate to pairing
            if (e.target.matches('[data-navigate-pairing]')) {
                this.navigateToView('pairing');
                this.ui.hideModal();
            }
        });

        // Handle keyboard events for wine cards
        document.addEventListener('keydown', (e) => {
            if (e.target.matches('[data-wine-card]') && (e.key === 'Enter' || e.key === ' ')) {
                e.preventDefault();
                const wineId = e.target.dataset.wineCard;
                this.showWineDetails(wineId);
            }
        });

        // Pairing form
        const getPairingsBtn = document.getElementById('get-pairings-btn');
        if (getPairingsBtn) {
            getPairingsBtn.addEventListener('click', () => this.handlePairingRequest());
        }

        // Inventory controls
        const refreshInventoryBtn = document.getElementById('refresh-inventory');
        if (refreshInventoryBtn) {
            refreshInventoryBtn.addEventListener('click', () => this.loadInventory());
        }
        
        // Search functionality
        const inventorySearch = document.getElementById('inventory-search');
        if (inventorySearch) {
            inventorySearch.addEventListener('input', (e) => this.handleSearch(e.target.value));
        }
        
        // Filter functionality
        const locationFilter = document.getElementById('location-filter');
        const typeFilter = document.getElementById('type-filter');
        
        if (locationFilter) {
            locationFilter.addEventListener('change', () => this.applyFilters());
        }
        
        if (typeFilter) {
            typeFilter.addEventListener('change', () => this.applyFilters());
        }

        // Sync button
        const syncBtn = document.getElementById('sync-btn');
        if (syncBtn) {
            syncBtn.addEventListener('click', () => this.syncData());
        }

        // Online/offline detection
        window.addEventListener('online', async () => {
            this.isOnline = true;
            this.ui.showToast('Connection restored', 'success');
            await this.syncService?.processQueue();
            this.syncData();
        });

        window.addEventListener('offline', () => {
            this.isOnline = false;
            this.ui.showToast('Working offline', 'warning');
        });

        window.addEventListener('sommos:sync-queued', (event) => {
            const detail = event?.detail;
            const label = detail?.endpoint ? ` for ${detail.endpoint}` : '';
            this.ui.showToast(`Action queued${label}`, 'info');
        });

        window.addEventListener('sommos:sync-processed', (event) => {
            const detail = event?.detail;
            const label = detail?.endpoint ? ` from ${detail.endpoint}` : '';
            this.ui.showToast(`Queued action synced${label}`, 'success');
        });

        window.addEventListener('sommos:sync-error', (event) => {
            const detail = event?.detail;
            const message = detail?.error ? `Sync retry scheduled: ${detail.error}` : 'Sync attempt failed, will retry soon';
            this.ui.showToast(message, 'warning');
        });

        this.setupDishBuilder();
    }

    navigateToView(viewName) {
        if (viewName === 'procurement' && !this.canManageProcurement()) {
            this.ui.showToast('Crew or admin access required for procurement.', 'warning');
            return;
        }

        // Update navigation
        document.querySelectorAll('.nav-item').forEach(item => {
            item.classList.remove('active');
        });
        document.querySelector(`[data-view="${viewName}"]`).classList.add('active');

        // Update views
        document.querySelectorAll('.view').forEach(view => {
            view.classList.remove('active');
        });
        document.getElementById(`${viewName}-view`).classList.add('active');

        this.currentView = viewName;

        // Load view-specific data
        this.loadViewData(viewName);
    }

    async loadViewData(viewName) {
        switch (viewName) {
            case 'dashboard':
                await this.loadDashboardData();
                break;
            case 'inventory':
                await this.loadInventory();
                break;
            case 'pairing':
                // Pairing view is form-based, no initial data needed
                break;
            case 'procurement':
                await this.loadProcurementData();
                break;
            case 'catalog':
                await this.loadWineCatalog();
                break;
        }
    }

    async loadInitialData() {
        await this.loadDashboardData();
    }

    async loadDashboardData() {
        try {
            // Add loading state to dashboard cards
            this.addLoadingToStats();
            
            const stats = await this.api.getSystemHealth();
            
            if (stats.success && stats.data) {
                document.getElementById('total-bottles').textContent = 
                    stats.data.total_bottles?.toLocaleString() || '0';
                document.getElementById('total-wines').textContent = 
                    stats.data.total_wines?.toLocaleString() || '0';
                document.getElementById('total-vintages').textContent = 
                    stats.data.total_vintages?.toLocaleString() || '0';
                document.getElementById('active-suppliers').textContent = 
                    stats.data.active_suppliers?.toLocaleString() || '0';
                    
                // Load recent activity
                await this.loadRecentActivity();
                
                // Load charts
                await this.loadDashboardCharts();
            } else {
                throw new Error('Invalid response from server');
            }
        } catch (error) {
            console.error('Failed to load dashboard data:', error);
            this.ui.showToast('Failed to load dashboard data', 'error');
            this.showEmptyStats();
        }
    }
    
    addLoadingToStats() {
        const statNumbers = document.querySelectorAll('.stat-number');
        statNumbers.forEach(el => {
            el.innerHTML = '<div class="loading-spinner"></div>';
        });
    }
    
    showEmptyStats() {
        const statNumbers = document.querySelectorAll('.stat-number');
        statNumbers.forEach(el => {
            el.textContent = '-';
        });
    }
    
    async loadRecentActivity() {
        try {
            const activityContainer = document.getElementById('recent-activity');
            activityContainer.innerHTML = `
                <div class="activity-placeholder">
                    <div class="loading-spinner"></div>
                    <p>Loading recent activity...</p>
                </div>
            `;
            
            // Try to load actual recent activity from API
            try {
                const activity = await this.api.getRecentActivity();
                if (activity.success && activity.data && activity.data.length > 0) {
                    this.displayRecentActivity(activity.data);
                } else {
                    this.displayDefaultActivity();
                }
            } catch (error) {
                console.warn('Could not load recent activity from API, showing default');
                this.displayDefaultActivity();
            }
        } catch (error) {
            console.error('Failed to load recent activity:', error);
            this.displayDefaultActivity();
        }
    }
    
    displayRecentActivity(activities) {
        const activityContainer = document.getElementById('recent-activity');
        if (!activities || activities.length === 0) {
            this.displayDefaultActivity();
            return;
        }
        
        activityContainer.innerHTML = activities.map(activity => {
            const timeAgo = this.getTimeAgo(activity.timestamp || activity.created_at);
            const activityIcon = this.getActivityIcon(activity.type);
            
            return `
                <div class="activity-item fade-in">
                    <div class="activity-icon">${activityIcon}</div>
                    <div class="activity-content">
                        <div class="activity-title">${activity.title || activity.description}</div>
                        <div class="activity-details">${activity.details || ''}</div>
                        <div class="activity-time">${timeAgo}</div>
                    </div>
                </div>
            `;
        }).join('');
    }
    
    displayDefaultActivity() {
        const activityContainer = document.getElementById('recent-activity');
        const currentDate = new Date();
        const activities = [
            {
                icon: '🍷',
                title: 'SommOS System Initialized',
                details: 'Wine management system ready for use',
                time: 'Just now'
            },
            {
                icon: '📊',
                title: 'Dashboard Loaded',
                details: 'System statistics and inventory overview',
                time: 'Just now'
            },
            {
                icon: '🔄',
                title: 'Inventory Synchronized',
                details: 'Wine collection data updated',
                time: 'Just now'
            }
        ];
        
        activityContainer.innerHTML = activities.map((activity, index) => `
            <div class="activity-item fade-in" style="animation-delay: ${index * 0.1}s">
                <div class="activity-icon">${activity.icon}</div>
                <div class="activity-content">
                    <div class="activity-title">${activity.title}</div>
                    <div class="activity-details">${activity.details}</div>
                    <div class="activity-time">${activity.time}</div>
                </div>
            </div>
        `).join('');
    }
    
    getActivityIcon(activityType) {
        const icons = {
            'consumption': '🥂',
            'pairing': '🍽️',
            'inventory_update': '📦',
            'reservation': '🍷',
            'procurement': '🛒',
            'system': '⚙️',
            'sync': '🔄',
            'default': '📋'
        };
        return icons[activityType] || icons.default;
    }
    
    getTimeAgo(timestamp) {
        if (!timestamp) return 'Unknown time';
        
        const now = new Date();
        const time = new Date(timestamp);
        const diffMs = now - time;
        
        const minutes = Math.floor(diffMs / 60000);
        const hours = Math.floor(minutes / 60);
        const days = Math.floor(hours / 24);
        
        if (days > 0) {
            return `${days} day${days > 1 ? 's' : ''} ago`;
        } else if (hours > 0) {
            return `${hours} hour${hours > 1 ? 's' : ''} ago`;
        } else if (minutes > 0) {
            return `${minutes} minute${minutes > 1 ? 's' : ''} ago`;
        } else {
            return 'Just now';
        }
    }

    async loadInventory() {
        try {
            console.log('Loading inventory...');
            const grid = document.getElementById('inventory-grid');
            grid.innerHTML = '<div class="inventory-placeholder"><p>Loading wine collection...</p></div>';
            
            const inventory = await this.api.getInventory({ available_only: false });
            console.log('Inventory loaded:', inventory);
            console.log('Number of wines:', inventory?.data?.length || 0);
            
            if (inventory && inventory.success) {
                this.displayInventory(inventory.data || []);
            } else {
                throw new Error('Invalid inventory response');
            }
        } catch (error) {
            console.error('Failed to load inventory:', error);
            this.ui.showToast('Failed to load inventory', 'error');
            const grid = document.getElementById('inventory-grid');
            grid.innerHTML = '<div class="inventory-placeholder"><p>Failed to load inventory. Please refresh and try again.</p></div>';
        }
    }

    displayInventory(inventory) {
        const startTime = this.startPerformanceTimer();
        console.log('Displaying inventory:', inventory);
        const grid = document.getElementById('inventory-grid');
        const isGuest = this.isGuestUser();
        
        if (!grid) {
            console.error('Inventory grid element not found!');
            return;
        }
        
        // Store full inventory for search
        this.fullInventory = inventory || [];
        
        // Update wine count in header
        this.updateInventoryCount(inventory ? inventory.length : 0);
        
        if (!inventory || inventory.length === 0) {
            console.log('No inventory to display');
            grid.innerHTML = '<div class="inventory-placeholder"><p>No inventory items found</p></div>';
            return;
        }
        
        console.log(`Rendering ${inventory.length} wine cards with virtual scrolling...`);
        
        try {
<<<<<<< HEAD
            // Show all wines now that we know it works
            grid.innerHTML = inventory.map((item, index) => {
                // Improve region display
                const displayRegion = this.getDisplayRegion(item);
                const displayCountry = item.country && item.country !== 'Unknown' ? item.country : '';
                const actionSection = isGuest
                    ? `
                        <div class="card-actions-simple guest-readonly" aria-live="polite">
                            <span class="guest-readonly-message">🔒 Guest access is read-only</span>
                        </div>
                    `
                    : `
                        <div class="card-actions-simple">
                            <button class="btn-small secondary" data-wine-detail="${item.vintage_id || item.id}">
                                📝 Details
                            </button>
                            <button class="btn-small primary" data-wine-reserve="${item.vintage_id || item.id}" data-wine-name="${(item.name || "Unknown").replace(/"/g, "&quot;")}">
                                🍷 Reserve
                            </button>
                            ${(item.quantity || 0) > 0 ? `
                                <button class="btn-small" data-wine-consume="${item.vintage_id || item.id}" data-wine-name="${(item.name || "Unknown").replace(/"/g, "&quot;")}">
                                    🥂 Serve
                                </button>
                            ` : ''}
                        </div>
                    `;

                return `
                    <div class="wine-card simple-card fade-in" style="animation-delay: ${Math.min(index * 0.02, 2)}s">
                        <div class="wine-header">
                            <div class="wine-type-badge ${item.wine_type?.toLowerCase() || 'unknown'}">
                                ${this.getWineTypeIcon(item.wine_type)} ${item.wine_type || 'Wine'}
                            </div>
                            <div class="price">${item.cost_per_bottle && !isGuest ? '$' + parseFloat(item.cost_per_bottle).toFixed(2) : ''}</div>
                        </div>
                        <h3>${item.name || 'Unknown Wine'}</h3>
                        <p><strong>Producer:</strong> ${item.producer || 'Unknown'}</p>
                        <p><strong>Year:</strong> ${item.year || 'N/A'} ${displayCountry ? '| ' + displayCountry : ''}</p>
                        <p><strong>Region:</strong> ${displayRegion}</p>
                        <div class="stock-display">
                            <span class="quantity">${item.quantity || 0} bottles</span>
                            <span class="location">${!isGuest ? `📍 ${item.location || 'Unknown'}` : '🔒 Location hidden'}</span>
                        </div>
                        ${actionSection}
                    </div>
                `;
            }).join('');
=======
            const useVirtualScroll = inventory.length > 50;
            
            // Initialize or update virtual scroll for inventory
            if (!this.inventoryVirtualScroll) {
                this.inventoryVirtualScroll = new VirtualScroll(
                    grid, 
                    inventory, 
                    220, // Wine card height
                    { 
                        threshold: 50, // Use virtual scrolling for lists > 50 items
                        bufferSize: 3 
                    }
                );
                
                // Set render callback for inventory items
                this.inventoryVirtualScroll.setRenderCallback((item, index) => {
                    return this.createInventoryWineCard(item, index, isGuest);
                });
            } else {
                // Update existing virtual scroll with new data
                this.inventoryVirtualScroll.setItems(inventory);
            }
>>>>>>> be12a77d
            
            console.log('Inventory virtual scroll initialized successfully');
            
            // End performance timer
            this.endPerformanceTimer(startTime, 'inventory', inventory.length, useVirtualScroll);
            
        } catch (error) {
            console.error('Error setting up inventory virtual scroll:', error);
            // Fallback to regular rendering
            this.displayInventoryFallback(inventory, grid, isGuest);
            this.endPerformanceTimer(startTime, 'inventory', inventory.length, false);
        }
    }

    createInventoryWineCard(item, index, isGuest) {
        // Improve region display
        const displayRegion = this.getDisplayRegion(item);
        const displayCountry = item.country && item.country !== 'Unknown' ? item.country : '';
        const actionSection = isGuest
            ? `
                <div class="card-actions-simple guest-readonly" aria-live="polite">
                    <span class="guest-readonly-message">🔒 Guest access is read-only</span>
                </div>
            `
            : `
                <div class="card-actions-simple">
                    <button class="btn-small secondary" onclick="app.showWineDetailModal('${item.vintage_id || item.id}')">
                        📝 Details
                    </button>
                    <button class="btn-small primary" onclick="app.reserveWineModal('${item.vintage_id || item.id}', '${(item.name || "Unknown").replace(/'/g, "\\'") }')">
                        🍷 Reserve
                    </button>
                    ${(item.quantity || 0) > 0 ? `
                        <button class="btn-small" onclick="app.consumeWineModal('${item.vintage_id || item.id}', '${(item.name || "Unknown").replace(/'/g, "\\'") }')">
                            🥂 Serve
                        </button>
                    ` : ''}
                </div>
            `;

        return `
            <div class="wine-card simple-card fade-in" style="animation-delay: ${Math.min(index * 0.02, 2)}s">
                <div class="wine-header">
                    <div class="wine-type-badge ${item.wine_type?.toLowerCase() || 'unknown'}">
                        ${this.getWineTypeIcon(item.wine_type)} ${item.wine_type || 'Wine'}
                    </div>
                    <div class="price">${item.cost_per_bottle && !isGuest ? '$' + parseFloat(item.cost_per_bottle).toFixed(2) : ''}</div>
                </div>
                <h3>${item.name || 'Unknown Wine'}</h3>
                <p><strong>Producer:</strong> ${item.producer || 'Unknown'}</p>
                <p><strong>Year:</strong> ${item.year || 'N/A'} ${displayCountry ? '| ' + displayCountry : ''}</p>
                <p><strong>Region:</strong> ${displayRegion}</p>
                <div class="stock-display">
                    <span class="quantity">${item.quantity || 0} bottles</span>
                    <span class="location">${!isGuest ? `📍 ${item.location || 'Unknown'}` : '🔒 Location hidden'}</span>
                </div>
                ${actionSection}
            </div>
        `;
    }

    displayInventoryFallback(inventory, grid, isGuest) {
        // Fallback method for when virtual scrolling fails
        console.log('Using fallback inventory rendering');
        grid.innerHTML = inventory.map((item, index) => {
            return this.createInventoryWineCard(item, index, isGuest);
        }).join('');
    }
    
    getDisplayRegion(item) {
        const placeholderRegions = ['various', 'unknown', 'multiple', 'n/a', ''];
        const region = (item.region || '').trim();
        const normalizedRegion = region.toLowerCase();

        if (region && !placeholderRegions.includes(normalizedRegion)) {
            return region;
        }

        // Try to extract better region info from wine name or producer
        const name = (item.name || '').toLowerCase();
        const producer = (item.producer || '').toLowerCase();

        if (name.includes('bordeaux') || producer.includes('château')) return 'Bordeaux';
        if (name.includes('burgundy') || name.includes('bourgogne')) return 'Burgundy';
        if (name.includes('champagne')) return 'Champagne';
        if (name.includes('chianti')) return 'Chianti';
        if (name.includes('rioja')) return 'Rioja';
        if (name.includes('barolo') || name.includes('barbaresco')) return 'Piedmont';
        if (name.includes('amarone') || name.includes('valpolicella')) return 'Veneto';
        if (name.includes('napa')) return 'Napa Valley';
        if (name.includes('sonoma')) return 'Sonoma';
        if (name.includes('rhône') || name.includes('rhone')) return 'Rhône Valley';
        if (name.includes('loire')) return 'Loire Valley';
        if (name.includes('alsace')) return 'Alsace';
        if (name.includes('mosel') || name.includes('riesling')) return 'Mosel';

        // Fall back to original region or country
        return region || item.country || 'Unknown Region';
    }
    
    
    parseGrapeVarieties(grapeVarieties) {
        try {
            if (typeof grapeVarieties === 'string' && grapeVarieties.trim()) {
                const parsed = JSON.parse(grapeVarieties);
                return Array.isArray(parsed) ? parsed : [];
            }
        } catch (e) {
            // If it's not JSON, try to split by common delimiters
            if (typeof grapeVarieties === 'string') {
                return grapeVarieties.split(/[,;|&]/).map(g => g.trim()).filter(g => g);
            }
        }
        return [];
    }
    
    parseFoodPairings(foodPairings) {
        try {
            if (typeof foodPairings === 'string' && foodPairings.trim()) {
                const parsed = JSON.parse(foodPairings);
                return Array.isArray(parsed) ? parsed : [];
            }
        } catch (e) {
            if (typeof foodPairings === 'string') {
                return foodPairings.split(/[,;|&]/).map(p => p.trim()).filter(p => p);
            }
        }
        return [];
    }
    
    generateWineSummary(wine) {
        const type = wine.wine_type || 'wine';
        const region = wine.region || 'unknown region';
        const year = wine.year || 'unknown vintage';
        const producer = wine.producer || 'Unknown producer';
        
        const summaries = [
            `A distinguished ${type.toLowerCase()} from ${region}, this ${year} vintage showcases ${producer}'s craftsmanship.`,
            `This elegant ${type.toLowerCase()} from ${region} represents the ${year} vintage with exceptional character.`,
            `${producer} has created a remarkable ${type.toLowerCase()} from ${region} in this ${year} vintage.`,
            `Experience the terroir of ${region} in this ${year} ${type.toLowerCase()} from ${producer}.`,
            `A premium ${type.toLowerCase()} selection from ${region}, vintage ${year}, crafted by ${producer}.`
        ];
        
        return summaries[Math.floor(Math.abs(wine.name?.length || 0) % summaries.length)];
    }
    
    getWineTypeIcon(wineType) {
        const icons = {
            'Red': '🍷',
            'White': '🥂',
            'Rosé': '🌹',
            'Sparkling': '🍾',
            'Dessert': '🍯',
            'Fortified': '🥃'
        };
        return icons[wineType] || '🍷';
    }

    parseNumeric(value) {
        if (value === null || value === undefined) {
            return null;
        }

        const numeric = Number(value);
        return Number.isFinite(numeric) ? numeric : null;
    }

    formatNumber(value) {
        const numeric = this.parseNumeric(value);
        if (numeric === null) {
            return '—';
        }

        return new Intl.NumberFormat().format(numeric);
    }

    formatCurrency(value, { minimumFractionDigits = 0, maximumFractionDigits = 0 } = {}) {
        const numeric = this.parseNumeric(value);
        if (numeric === null) {
            return '—';
        }

        return new Intl.NumberFormat(undefined, {
            style: 'currency',
            currency: 'USD',
            minimumFractionDigits,
            maximumFractionDigits
        }).format(numeric);
    }

    getStorageGuidance(wine) {
        if (!wine) {
            return {
                minC: null,
                maxC: null,
                minF: null,
                maxF: null,
                recommendation: null
            };
        }

        return {
            minC: this.parseNumeric(wine.storage_temp_min),
            maxC: this.parseNumeric(wine.storage_temp_max),
            minF: this.parseNumeric(wine.storage_temp_min_f),
            maxF: this.parseNumeric(wine.storage_temp_max_f),
            recommendation: wine.storage_recommendation || null
        };
    }

    getDecantingGuidance(wine) {
        if (!wine) {
            return {
                shouldDecant: false,
                minMinutes: null,
                maxMinutes: null,
                recommendation: null
            };
        }

        const shouldDecant = typeof wine.should_decant === 'boolean'
            ? wine.should_decant
            : (wine.wine_type?.toLowerCase().includes('red') || false);

        return {
            shouldDecant,
            minMinutes: this.parseNumeric(wine.decanting_time_minutes_min),
            maxMinutes: this.parseNumeric(wine.decanting_time_minutes_max),
            recommendation: wine.decanting_recommendation || null
        };
    }

    formatRange(min, max, unit = '') {
        const minVal = this.parseNumeric(min);
        const maxVal = this.parseNumeric(max);

        if (minVal === null && maxVal === null) {
            return null;
        }

        const suffix = unit ? unit : '';

        if (minVal !== null && maxVal !== null) {
            if (minVal === maxVal) {
                return `${minVal}${suffix}`;
            }
            return `${minVal}–${maxVal}${suffix}`;
        }

        const value = minVal ?? maxVal;
        return `${value}${suffix}`;
    }

    formatStorageRange(wine) {
        const storage = this.getStorageGuidance(wine);
        const celsiusRange = this.formatRange(storage.minC, storage.maxC, '°C');
        const fahrenheitRange = this.formatRange(storage.minF, storage.maxF, '°F');

        if (celsiusRange && fahrenheitRange) {
            return `${celsiusRange} (${fahrenheitRange})`;
        }

        return celsiusRange || fahrenheitRange || '—';
    }

    formatDecantingSummary(wine) {
        const decanting = this.getDecantingGuidance(wine);

        if (!decanting.shouldDecant) {
            return decanting.recommendation || 'No decanting needed';
        }

        const minutesRange = this.formatRange(decanting.minMinutes, decanting.maxMinutes, ' min');

        if (minutesRange) {
            return `Decant ${minutesRange}`;
        }

        return decanting.recommendation || 'Decant before service';
    }

    getStorageRecommendation(wine) {
        const storage = this.getStorageGuidance(wine);
        return storage.recommendation || null;
    }

    getDecantingRecommendation(wine) {
        const decanting = this.getDecantingGuidance(wine);
        return decanting.recommendation || (decanting.shouldDecant ? 'Decant before serving to allow the wine to open up.' : 'No decanting required; serve directly from the bottle.');
    }

    getPeakDrinkingWindow(wine) {
        const startOffset = this.parseNumeric(wine.peak_drinking_start);
        const endOffset = this.parseNumeric(wine.peak_drinking_end);
        const vintageYear = this.parseNumeric(wine.year);

        if (startOffset === null && endOffset === null) {
            return null;
        }

        if (vintageYear !== null) {
            const startYear = startOffset !== null ? vintageYear + startOffset : null;
            const endYear = endOffset !== null ? vintageYear + endOffset : null;

            if (startYear && endYear) {
                return `${startYear} – ${endYear}`;
            }
            if (startYear) {
                return `${startYear}+`;
            }
            if (endYear) {
                return `Drink by ${endYear}`;
            }
        }

        if (startOffset !== null && endOffset !== null) {
            return `${startOffset}-${endOffset} yrs`;
        }

        if (startOffset !== null) {
            return `${startOffset}+ yrs`;
        }

        if (endOffset !== null) {
            return `Drink within ${endOffset} yrs`;
        }

        return null;
    }

    parseScore(score) {
        const numeric = this.parseNumeric(score);
        if (numeric === null) {
            return null;
        }

        return Math.max(0, Math.min(100, numeric));
    }

    calculateWineScore(wine) {
        const quality = this.parseScore(wine.quality_score);
        const critic = this.parseScore(wine.critic_score);
        const weather = this.parseScore(wine.weather_score);

        const weightedScores = [
            { value: quality, weight: 0.5 },
            { value: critic, weight: 0.3 },
            { value: weather, weight: 0.2 }
        ];

        let weightedSum = 0;
        let totalWeight = 0;

        weightedScores.forEach(({ value, weight }) => {
            if (value !== null) {
                weightedSum += value * weight;
                totalWeight += weight;
            }
        });

        if (totalWeight === 0) {
            return null;
        }

        return weightedSum / totalWeight;
    }

    getWineScoreData(wine) {
        const qualityScore = this.parseScore(wine.quality_score);
        const criticScore = this.parseScore(wine.critic_score);
        const weatherScore = this.parseScore(wine.weather_score);
        const availableScores = [qualityScore, criticScore, weatherScore].filter(score => score !== null);

        return {
            overallScore: this.calculateWineScore(wine),
            qualityScore,
            criticScore,
            weatherScore,
            hasScores: availableScores.length > 0
        };
    }

    renderScoreValue(score, fallback = '—') {
        const numeric = this.parseNumeric(score);
        if (numeric === null) {
            return fallback;
        }

        const rounded = Math.round(numeric);
        return `${rounded}<span class="score-unit">pts</span>`;
    }

    renderScorePill(label, score) {
        const numeric = this.parseNumeric(score);
        if (numeric === null) {
            return '';
        }

        return `
            <div class="score-pill">
                <span class="pill-label">${label}</span>
                <span class="pill-value">${this.renderScoreValue(numeric)}</span>
            </div>
        `;
    }

    renderWineScoreSummary(wine, variant = 'card') {
        const { overallScore, qualityScore, criticScore, weatherScore, hasScores } = this.getWineScoreData(wine);

        if (!hasScores) {
            return '';
        }

        const variantClass = variant ? ` ${variant}` : '';
        const overallBase = overallScore ?? qualityScore ?? criticScore ?? weatherScore;
        const overallLabel = variant === 'list' ? 'Score' : 'Overall Score';

        const breakdownHtml = [
            this.renderScorePill('Quality', qualityScore),
            this.renderScorePill('Critic', criticScore),
            this.renderScorePill('Weather', weatherScore)
        ].filter(Boolean).join('');

        const showBreakdown = breakdownHtml.trim().length > 0 && variant !== 'list';

        return `
            <div class="wine-score-summary${variantClass}">
                <div class="score-chip overall">
                    <span class="score-label">${overallLabel}</span>
                    <span class="score-value">${this.renderScoreValue(overallBase)}</span>
                </div>
                ${showBreakdown ? `<div class="score-breakdown">${breakdownHtml}</div>` : ''}
            </div>
        `;
    }
    
    // Action methods for wine cards
    reserveWineModal(vintageId, wineName) {
        if (!this.ensureCrewAccess('Crew or admin access required to reserve wines.')) {
            return;
        }

        this.ui.showModal(`Reserve Wine - ${wineName}`, `
            <form id="reserve-wine-form">
                <div class="form-group">
                    <label for="reserve-location">Location</label>
                    <select id="reserve-location" required>
                        <option value="">Select location...</option>
                        <option value="main-cellar">Main Cellar</option>
                        <option value="service-bar">Service Bar</option>
                        <option value="deck-storage">Deck Storage</option>
                    </select>
                </div>
                <div class="form-group">
                    <label for="reserve-quantity">Quantity</label>
                    <input type="number" id="reserve-quantity" min="1" value="1" required>
                </div>
                <div class="form-group">
                    <label for="reserve-notes">Notes (Optional)</label>
                    <textarea id="reserve-notes" rows="2" placeholder="Occasion, guest preferences, etc."></textarea>
                </div>
                <div class="form-actions">
                    <button type="button" class="btn secondary" data-modal-close>Cancel</button>
                    <button type="submit" class="btn primary">Reserve Wine</button>
                </div>
            </form>
        `);
        
        document.getElementById('reserve-wine-form').addEventListener('submit', async (e) => {
            e.preventDefault();
            const location = document.getElementById('reserve-location').value;
            const quantity = parseInt(document.getElementById('reserve-quantity').value);
            const notes = document.getElementById('reserve-notes').value;
            
            try {
                await this.api.reserveWine(vintageId, location, quantity, notes);
                this.ui.showToast(`Reserved ${quantity} bottle(s) of ${wineName}`, 'success');
                this.ui.hideModal();
                this.loadInventory(); // Refresh inventory
            } catch (error) {
                this.ui.showToast('Failed to reserve wine', 'error');
            }
        });
    }

    consumeWineModal(vintageId, wineName) {
        if (!this.ensureCrewAccess('Crew or admin access required to record service.')) {
            return;
        }

        this.ui.showModal(`Serve Wine - ${wineName}`, `
            <form id="consume-wine-form">
                <div class="form-group">
                    <label for="consume-location">Location</label>
                    <select id="consume-location" required>
                        <option value="">Select location...</option>
                        <option value="main-cellar">Main Cellar</option>
                        <option value="service-bar">Service Bar</option>
                        <option value="deck-storage">Deck Storage</option>
                    </select>
                </div>
                <div class="form-group">
                    <label for="consume-quantity">Quantity</label>
                    <input type="number" id="consume-quantity" min="1" value="1" required>
                </div>
                <div class="form-group">
                    <label for="consume-notes">Service Notes</label>
                    <textarea id="consume-notes" rows="2" placeholder="Guest names, occasion, feedback, etc."></textarea>
                </div>
                <div class="form-actions">
                    <button type="button" class="btn secondary" data-modal-close>Cancel</button>
                    <button type="submit" class="btn primary">Record Service</button>
                </div>
            </form>
        `);
        
        document.getElementById('consume-wine-form').addEventListener('submit', async (e) => {
            e.preventDefault();
            const location = document.getElementById('consume-location').value;
            const quantity = parseInt(document.getElementById('consume-quantity').value);
            const notes = document.getElementById('consume-notes').value;
            
            try {
                await this.api.consumeWine(vintageId, location, quantity, notes, 'Sommelier');
                this.ui.showToast(`Served ${quantity} bottle(s) of ${wineName}`, 'success');
                this.ui.hideModal();
                this.loadInventory(); // Refresh inventory
            } catch (error) {
                this.ui.showToast('Failed to record wine service', 'error');
            }
        });
    }
    
    viewWineDetails(vintageId) {
        // For now, show a placeholder. In a full implementation, this would show detailed wine information
        this.ui.showToast('Wine details view coming soon!', 'info');
    }
    
    updateInventoryCount(count) {
        const subtitle = document.querySelector('#inventory-view .view-subtitle');
        if (subtitle) {
            const total = this.fullInventory ? this.fullInventory.length : count;
            if (count === total) {
                subtitle.textContent = `Displaying all ${count} wine${count !== 1 ? 's' : ''} from your cellar collection`;
            } else {
                subtitle.textContent = `Displaying ${count} of ${total} wine${total !== 1 ? 's' : ''} (filtered)`;
            }
        }
    }
    
    handleSearch(query) {
        if (!this.fullInventory) return;
        
        const searchTerm = query.toLowerCase().trim();
        
        if (!searchTerm) {
            // Show all wines if search is empty
            this.displayInventory(this.fullInventory);
            return;
        }
        
        const filteredWines = this.fullInventory.filter(wine => {
            const searchableText = [
                wine.name || '',
                wine.producer || '',
                wine.wine_type || '',
                wine.region || '',
                wine.country || '',
                wine.year ? wine.year.toString() : '',
                wine.location || ''
            ].join(' ').toLowerCase();
            
            return searchableText.includes(searchTerm);
        });
        
        this.displayInventory(filteredWines);
    }
    
    applyFilters() {
        if (!this.fullInventory) return;
        
        const locationFilter = document.getElementById('location-filter')?.value || '';
        const typeFilter = document.getElementById('type-filter')?.value || '';
        const searchTerm = document.getElementById('inventory-search')?.value.toLowerCase().trim() || '';
        
        let filteredWines = this.fullInventory;
        
        // Apply location filter
        if (locationFilter) {
            filteredWines = filteredWines.filter(wine => wine.location === locationFilter);
        }
        
        // Apply type filter
        if (typeFilter) {
            filteredWines = filteredWines.filter(wine => wine.wine_type === typeFilter);
        }
        
        // Apply search filter
        if (searchTerm) {
            filteredWines = filteredWines.filter(wine => {
                const searchableText = [
                    wine.name || '',
                    wine.producer || '',
                    wine.wine_type || '',
                    wine.region || '',
                    wine.country || '',
                    wine.year ? wine.year.toString() : '',
                    wine.location || ''
                ].join(' ').toLowerCase();
                
                return searchableText.includes(searchTerm);
            });
        }
        
        this.displayInventory(filteredWines);
    }

    async handlePairingRequest() {
        const dishInput = document.getElementById('dish-input');
        const occasionSelect = document.getElementById('occasion-select');
        const guestCountInput = document.getElementById('guest-count');
        const preferencesInput = document.getElementById('preferences-input');

        const dish = dishInput.value.trim();
        if (!dish) {
            this.ui.showToast('Please describe the dish', 'error');
            return;
        }

        const context = {
            occasion: occasionSelect.value,
            guestCount: parseInt(guestCountInput.value) || 4
        };

        const guestPreferences = preferencesInput.value.trim();

        try {
            console.log('🍷 Starting pairing request...', { dish, context, guestPreferences });
            this.ui.showLoading('get-pairings-btn', 'Analyzing wine pairings...');
            this.ui.showToast('Analyzing wine pairings with AI...', 'info');
            
            const response = await this.api.getPairings(dish, context, guestPreferences);

            console.log('🍷 Pairing response received:', response);

            if (response && response.success && response.data) {
                const result = response.data;
                const recommendations = Array.isArray(result?.recommendations)
                    ? result.recommendations
                    : Array.isArray(result)
                        ? result
                        : [];

                if (recommendations.length > 0) {
                    this.ui.showToast(`Found ${recommendations.length} wine recommendations!`, 'success');
                } else {
                    this.ui.showToast('No wine pairings found. Try a different dish description.', 'warning');
                }

                this.displayPairings(result);
            } else {
                const errorMessage = response?.error?.message || response?.error || 'Invalid response from server';
                throw new Error(errorMessage);
            }
        } catch (error) {
            console.error('Pairing request failed:', error);
            this.ui.showToast(`Failed to get wine recommendations: ${error.message}`, 'error');
            
            // Still try to show empty results container
            const resultsDiv = document.getElementById('pairing-results');
            const listDiv = document.getElementById('pairing-list');
            if (resultsDiv && listDiv) {
                listDiv.innerHTML = `
                    <div class="no-pairings error">
                        <h4>❌ Error Getting Recommendations</h4>
                        <p>Error: ${error.message}</p>
                        <p>Please try again or contact support.</p>
                    </div>
                `;
                resultsDiv.classList.remove('hidden');
            }
        } finally {
            this.ui.hideLoading('get-pairings-btn');
        }
    }

    displayPairings(pairingsResult) {
        console.log('Displaying pairings:', pairingsResult);
        const resultsDiv = document.getElementById('pairing-results');
        const listDiv = document.getElementById('pairing-list');

        const recommendations = Array.isArray(pairingsResult)
            ? pairingsResult
            : Array.isArray(pairingsResult?.recommendations)
                ? pairingsResult.recommendations
                : [];

        const overviewExplanation = pairingsResult && !Array.isArray(pairingsResult)
            ? pairingsResult.explanation
            : null;

        if (!recommendations || recommendations.length === 0) {
            listDiv.innerHTML = `
                <div class="no-pairings">
                    <h4>🍷 No pairings found</h4>
                    <p>Try a different dish or check your wine inventory.</p>
                </div>
            `;
            resultsDiv.classList.remove('hidden');
            return;
        }

        const overviewHtml = overviewExplanation?.summary
            ? `
                <div class="pairing-explanation-overview fade-in">
                    <h4>🧠 Service rationale</h4>
                    <p>${overviewExplanation.summary}</p>
                    ${this.formatExplanationFactors(overviewExplanation.factors) || ''}
                </div>
            `
            : '';

        const encodedFactors = overviewExplanation?.factors
            ? encodeURIComponent(JSON.stringify(overviewExplanation.factors))
            : '';

        const cardsHtml = recommendations.map((pairing, index) => {
            const wine = pairing.wine || pairing;
            const score = pairing.score || {};
            const reasoning = pairing.reasoning || 'Great wine pairing recommendation!';
            const defaultSummary = pairing.reasoning || overviewExplanation?.summary || 'Service rationale pending.';
            const encodedSummary = encodeURIComponent(defaultSummary);
            const factorAttribute = encodedFactors ? ` data-default-factors="${encodedFactors}"` : '';

            return `
                <div class="pairing-card fade-in" style="animation-delay: ${index * 0.1}s">
                    <div class="wine-header-pairing">
                        <div class="wine-type-badge ${wine.wine_type?.toLowerCase() || 'unknown'}">
                            ${this.getWineTypeIcon(wine.wine_type)} ${wine.wine_type || 'Wine'}
                        </div>
                        <div class="confidence-score">
                            ${score.total ? Math.round(score.total * 100) : (score.confidence ? Math.round(score.confidence * 100) : '90')}%
                        </div>
                    </div>
                    
                    <div class="wine-details">
                        <h4>${wine.name || 'Wine Recommendation'}</h4>
                        <p class="vintage">${wine.producer || 'Producer'} • ${wine.year || 'Vintage'}</p>
                        <p class="region">${this.getDisplayRegion(wine)}</p>
                    </div>

                    <div class="pairing-reasoning">
                        <button type="button" class="reasoning-toggle" aria-expanded="false">
                            <span class="toggle-label">🎯 Why this pairing</span>
                            <span class="toggle-icon" aria-hidden="true">+</span>
                        </button>
                        <div class="reasoning-panel hidden" aria-hidden="true">
                            <p>${reasoning}</p>
                        </div>
                    </div>

                    <div class="explainability-section">
                        <button
                            type="button"
                            class="explainability-toggle"
                            data-entity-type="pairing_recommendation"
                            data-entity-id="${pairing.learning_recommendation_id || ''}"
                            data-default-summary="${encodedSummary}"
                            ${factorAttribute}
                            aria-expanded="false"
                        >
                            🧠 Somm explanation
                        </button>
                        <div class="explainability-panel hidden" aria-hidden="true">
                            <div class="explanation-content">
                                <p class="muted">Select to load saved rationale.</p>
                            </div>
                            ${this.canManageInventory() && pairing.learning_recommendation_id ? `
                                <form class="explanation-form" data-entity-type="pairing_recommendation" data-entity-id="${pairing.learning_recommendation_id}">
                                    <textarea name="summary" rows="2" placeholder="Add a short rationale for service" aria-label="Explanation summary" required></textarea>
                                    <textarea name="factors" rows="2" placeholder="Key factors (one per line)" aria-label="Key factors"></textarea>
                                    <div class="form-actions inline">
                                        <button type="submit" class="btn-small secondary">Save rationale</button>
                                    </div>
                                </form>
                            ` : (!pairing.learning_recommendation_id && this.canManageInventory() ? '<p class="muted crew-note">Rationale capture unavailable for this pairing session.</p>' : '')}
                        </div>
                    </div>

                    <div class="stock-status">
                        ${wine.quantity > 0 ?
                            `<span class="in-stock">✅ ${wine.quantity} bottles available at ${wine.location || 'cellar'}</span>` :
                            '<span class="out-of-stock">❌ Currently not in stock</span>'
                        }
                    </div>
                    
                    ${wine.quantity > 0 ? `
                        <div class="pairing-actions">
                            <button class="btn-small primary" data-wine-reserve="${wine.vintage_id || wine.id}" data-wine-name="${(wine.name || "Wine").replace(/"/g, "&quot;")}">Reserve for Pairing</button>
                        </div>
                    ` : ''}
                </div>
            `;
        }).join('');

        listDiv.innerHTML = `${overviewHtml}${cardsHtml}`;

        resultsDiv.classList.remove('hidden');

        this.initializePairingExplainability(listDiv);

        // Scroll to results when supported
        if (typeof resultsDiv.scrollIntoView === 'function') {
            resultsDiv.scrollIntoView({ behavior: 'smooth', block: 'start' });
        }
    }

    initializePairingExplainability(container) {
        if (!container) {
            return;
        }

        this.setupPairingReasoning(container);

        const toggles = container.querySelectorAll('.explainability-toggle');
        toggles.forEach((button) => {
            button.addEventListener('click', (event) => {
                event.preventDefault();
                this.toggleExplanation(button);
            });
        });

        const forms = container.querySelectorAll('.explanation-form');
        forms.forEach((form) => {
            form.addEventListener('submit', (event) => {
                event.preventDefault();
                this.submitExplanationForm(form);
            });
        });
    }

    setupPairingReasoning(container) {
        const toggles = container.querySelectorAll('.reasoning-toggle');
        if (!toggles.length) {
            return;
        }

        toggles.forEach((button) => {
            button.addEventListener('click', (event) => {
                event.preventDefault();
                this.togglePairingReasoning(button);
            });
        });
    }

    togglePairingReasoning(button) {
        if (!button) {
            return;
        }

        const panel = button.nextElementSibling;
        if (!panel) {
            return;
        }

        const icon = button.querySelector('.toggle-icon');
        const isHidden = panel.classList.contains('hidden');

        if (isHidden) {
            panel.classList.remove('hidden');
            panel.setAttribute('aria-hidden', 'false');
            button.setAttribute('aria-expanded', 'true');
            if (icon) {
                icon.textContent = '−';
            }
        } else {
            panel.classList.add('hidden');
            panel.setAttribute('aria-hidden', 'true');
            button.setAttribute('aria-expanded', 'false');
            if (icon) {
                icon.textContent = '+';
            }
        }
    }

    parseDatasetJson(value) {
        if (!value) {
            return undefined;
        }

        try {
            const decoded = decodeURIComponent(value);
            return JSON.parse(decoded);
        } catch (error) {
            return undefined;
        }
    }

    formatTimestamp(value) {
        if (!value) {
            return '';
        }

        try {
            const date = new Date(value);
            if (Number.isNaN(date.getTime())) {
                return '';
            }

            return date.toLocaleString(undefined, {
                dateStyle: 'medium',
                timeStyle: 'short'
            });
        } catch (error) {
            return '';
        }
    }

    formatExplanationFactors(factors) {
        if (!factors) {
            return '';
        }

        if (Array.isArray(factors)) {
            if (factors.length === 0) {
                return '';
            }
            return `<ul class="factor-list">${factors.map((item) => `<li>${item}</li>`).join('')}</ul>`;
        }

        if (typeof factors === 'object') {
            const entries = Object.entries(factors).filter(([, value]) => value !== null && value !== undefined && value !== '');
            if (!entries.length) {
                return '';
            }
            return `<ul class="factor-list">${entries.map(([key, value]) => `<li><strong>${key}:</strong> ${value}</li>`).join('')}</ul>`;
        }

        return `<p>${factors}</p>`;
    }

    renderExplanationContent(container, explanations, defaultSummary = '', defaultFactors = undefined) {
        if (!container) {
            return;
        }

        const entries = Array.isArray(explanations) ? explanations : [];
        const fragments = [];
        const defaultNote = defaultSummary ? defaultSummary.trim() : '';
        const defaultFactorsHtml = this.formatExplanationFactors(defaultFactors);
        const hasDefaultFactors = Boolean(defaultFactorsHtml && defaultFactorsHtml.trim && defaultFactorsHtml.trim().length);
        const showCrewMessage = this.canManageInventory();

        if (entries.length === 0) {
            if (defaultNote || hasDefaultFactors) {
                fragments.push(`
                    <div class="explanation-entry">
                        ${defaultNote ? `<p>${defaultNote}</p>` : ''}
                        ${defaultNote ? '<p class="explanation-meta">Generated for this session.</p>' : ''}
                        ${defaultFactorsHtml || ''}
                    </div>
                `);
            } else {
                fragments.push(`
                    <p class="muted">No saved rationale yet.${showCrewMessage ? ' Add one below to capture service context.' : ''}</p>
                `);
            }
        } else {
            entries.forEach((entry) => {
                const summary = entry.summary || defaultNote || 'Service rationale';
                const timestamp = this.formatTimestamp(entry.generated_at);
                const factorsHtml = this.formatExplanationFactors(entry.factors);
                fragments.push(`
                    <div class="explanation-entry">
                        <p>${summary}</p>
                        ${timestamp ? `<p class="explanation-meta">Recorded ${timestamp}</p>` : ''}
                        ${factorsHtml || ''}
                    </div>
                `);
            });
        }

        container.innerHTML = fragments.join('');
    }

    async toggleExplanation(button) {
        if (!button) {
            return;
        }

        const panel = button.nextElementSibling;
        if (!panel) {
            return;
        }

        const isHidden = panel.classList.contains('hidden');

        if (!isHidden) {
            panel.classList.add('hidden');
            panel.setAttribute('aria-hidden', 'true');
            button.setAttribute('aria-expanded', 'false');
            return;
        }

        const content = panel.querySelector('.explanation-content');
        if (!content) {
            return;
        }

        button.setAttribute('aria-expanded', 'true');
        panel.classList.remove('hidden');
        panel.setAttribute('aria-hidden', 'false');

        const entityType = button.dataset.entityType;
        const entityId = button.dataset.entityId;
        const defaultSummary = button.dataset.defaultSummary ? decodeURIComponent(button.dataset.defaultSummary) : '';
        const defaultFactors = this.parseDatasetJson(button.dataset.defaultFactors);

        if (!entityType || !entityId) {
            this.renderExplanationContent(content, [], defaultSummary, defaultFactors);
            return;
        }

        const cacheKey = `${entityType}:${entityId}`;

        if (!this.explanationsCache.has(cacheKey)) {
            content.innerHTML = '<div class="loading-inline"><span class="loading-spinner small"></span> Loading explanation...</div>';

            try {
                const response = await this.api.getExplanations(entityType, entityId);
                const explanations = response?.success ? response.data || [] : [];
                this.explanationsCache.set(cacheKey, explanations);
            } catch (error) {
                console.error('Failed to load explanations', error);
                content.innerHTML = `<p class="error-text">Unable to load rationale: ${error.message || 'Unexpected error'}</p>`;
                return;
            }
        }

        const explanations = this.explanationsCache.get(cacheKey) || [];
        this.renderExplanationContent(content, explanations, defaultSummary, defaultFactors);
    }

    async submitExplanationForm(form) {
        if (!form) {
            return;
        }

        const entityType = form.dataset.entityType;
        const entityId = form.dataset.entityId;

        if (!entityType || !entityId) {
            this.ui.showToast('Unable to determine recommendation reference.', 'error');
            return;
        }

        const summaryField = form.querySelector('textarea[name="summary"]');
        const factorsField = form.querySelector('textarea[name="factors"]');
        const submitButton = form.querySelector('button[type="submit"]');

        const summary = summaryField?.value.trim();
        if (!summary) {
            this.ui.showToast('Please add a short summary before saving.', 'warning');
            return;
        }

        const factors = (factorsField?.value || '')
            .split('\n')
            .map((line) => line.trim())
            .filter(Boolean);

        if (submitButton) {
            submitButton.disabled = true;
            submitButton.classList.add('loading');
        }

        try {
            const response = await this.api.createExplanation({
                entityType,
                entityId,
                summary,
                factors: factors.length ? factors : undefined,
                generatedAt: new Date().toISOString()
            });

            if (!response?.success) {
                throw new Error('Failed to save explanation');
            }

            const cacheKey = `${entityType}:${entityId}`;
            const existing = this.explanationsCache.get(cacheKey) || [];
            this.explanationsCache.set(cacheKey, [response.data, ...existing]);

            const panel = form.closest('.explainability-panel');
            const content = panel?.querySelector('.explanation-content');
            const toggle = form.closest('.explainability-section')?.querySelector('.explainability-toggle');
            const defaultSummary = toggle?.dataset?.defaultSummary ? decodeURIComponent(toggle.dataset.defaultSummary) : '';
            const defaultFactors = toggle?.dataset?.defaultFactors ? this.parseDatasetJson(toggle.dataset.defaultFactors) : undefined;

            if (content) {
                this.renderExplanationContent(content, this.explanationsCache.get(cacheKey), defaultSummary, defaultFactors);
            }

            if (summaryField) {
                summaryField.value = '';
            }

            if (factorsField) {
                factorsField.value = '';
            }

            this.ui.showToast('Saved rationale for this recommendation.', 'success');
        } catch (error) {
            console.error('Failed to save explanation', error);
            this.ui.showToast(error.message || 'Unable to save rationale', 'error');
        } finally {
            if (submitButton) {
                submitButton.disabled = false;
                submitButton.classList.remove('loading');
            }
        }
    }

    renderServiceNotesSection({
        subjectType,
        subjectId,
        subjectLabel = '',
        heading = '📝 Service notes',
        buttonLabel = 'View service notes',
        introText = 'Select to load service notes for this record.'
    } = {}) {
        const idValue = subjectId !== undefined && subjectId !== null ? String(subjectId) : '';

        if (!subjectType || !idValue) {
            return `
                <div class="wine-detail-section service-notes-section memories-section">
                    <h4>${heading}</h4>
                    <p class="muted">Service notes become available once this record is saved.</p>
                </div>
            `;
        }

        const encodedLabel = subjectLabel ? encodeURIComponent(subjectLabel) : '';
        const canCaptureNotes = this.canManageInventory();

        return `
            <div class="wine-detail-section service-notes-section memories-section">
                <h4>${heading}</h4>
                <div class="memories-accordion">
                    <button
                        type="button"
                        class="memories-toggle"
                        data-subject-type="${subjectType}"
                        data-subject-id="${idValue}"
                        data-subject-label="${encodedLabel}"
                        aria-expanded="false"
                    >
                        ${buttonLabel}
                    </button>
                    <div class="memories-panel hidden" aria-hidden="true">
                        <div class="memory-list" data-subject-label="${encodedLabel}" data-empty-copy="notes">
                            <p class="muted">${introText}</p>
                        </div>
                        ${canCaptureNotes ? `
                            <form class="memory-form" data-subject-type="${subjectType}" data-subject-id="${idValue}">
                                <textarea name="note" rows="2" placeholder="Add a service note or guest memory" aria-label="Service note" required></textarea>
                                <input type="text" name="tags" placeholder="Tags (comma separated)" aria-label="Service note tags">
                                <div class="form-actions inline">
                                    <button type="submit" class="btn-small secondary">Save note</button>
                                </div>
                            </form>
                        ` : ''}
                    </div>
                </div>
            </div>
        `;
    }

    initializeMemorySection({ subjectType, subjectId, subjectLabel }) {
        const modalBody = document.getElementById('modal-body');
        if (!modalBody) {
            return;
        }

        const encodedLabel = subjectLabel ? encodeURIComponent(subjectLabel) : '';
        const toggles = modalBody.querySelectorAll('.memories-toggle');
        toggles.forEach((toggle) => {
            if (subjectType && !toggle.dataset.subjectType) {
                toggle.dataset.subjectType = subjectType;
            }
            if (subjectId && !toggle.dataset.subjectId) {
                toggle.dataset.subjectId = subjectId;
            }
            if (encodedLabel && !toggle.dataset.subjectLabel) {
                toggle.dataset.subjectLabel = encodedLabel;
            }

            toggle.addEventListener('click', (event) => {
                event.preventDefault();
                this.toggleMemories(toggle);
            });
        });

        const forms = modalBody.querySelectorAll('.memory-form');
        forms.forEach((form) => {
            if (subjectType && !form.dataset.subjectType) {
                form.dataset.subjectType = subjectType;
            }
            if (subjectId && !form.dataset.subjectId) {
                form.dataset.subjectId = subjectId;
            }

            form.addEventListener('submit', (event) => {
                event.preventDefault();
                this.submitMemoryForm(form);
            });
        });
    }

    renderMemories(container, memories, subjectLabel = '') {
        if (!container) {
            return;
        }

        const entries = Array.isArray(memories) ? memories : [];
        const labelText = subjectLabel ? decodeURIComponent(subjectLabel) : '';
        const crewMessage = this.canManageInventory();
        const noun = container.dataset?.emptyCopy || 'notes';

        if (entries.length === 0) {
            container.innerHTML = `<p class="muted">No ${noun} recorded${labelText ? ` for ${labelText}` : ''}.${crewMessage ? ' Add one to capture service context.' : ''}</p>`;
            return;
        }

        const listMarkup = entries.map((entry) => {
            const timestamp = this.formatTimestamp(entry.created_at);
            const tags = Array.isArray(entry.tags)
                ? entry.tags
                : entry.tags
                ? [entry.tags]
                : [];
            const tagsMarkup = tags.length
                ? `<ul class="tag-list">${tags.map((tag) => `<li>${tag}</li>`).join('')}</ul>`
                : '';
            const author = entry.author_id ? ` • ${entry.author_id}` : '';

            return `
                <div class="memory-entry">
                    <p>${entry.note}</p>
                    ${tagsMarkup}
                    ${timestamp || author ? `<p class="memory-meta">${timestamp ? `Logged ${timestamp}` : 'Crew note'}${author}</p>` : ''}
                </div>
            `;
        }).join('');

        container.innerHTML = listMarkup;
    }

    async toggleMemories(button) {
        if (!button) {
            return;
        }

        const panel = button.nextElementSibling;
        if (!panel) {
            return;
        }

        const isHidden = panel.classList.contains('hidden');

        if (!isHidden) {
            panel.classList.add('hidden');
            panel.setAttribute('aria-hidden', 'true');
            button.setAttribute('aria-expanded', 'false');
            return;
        }

        const list = panel.querySelector('.memory-list');
        if (!list) {
            return;
        }

        button.setAttribute('aria-expanded', 'true');
        panel.classList.remove('hidden');
        panel.setAttribute('aria-hidden', 'false');

        const subjectType = button.dataset.subjectType;
        const subjectId = button.dataset.subjectId;
        const subjectLabel = button.dataset.subjectLabel || list.dataset.subjectLabel || '';

        if (!subjectType || !subjectId) {
            list.innerHTML = '<p class="muted">Service notes are unavailable for this selection.</p>';
            return;
        }

        const cacheKey = `${subjectType}:${subjectId}`;

        if (!this.memoriesCache.has(cacheKey)) {
            list.innerHTML = '<div class="loading-inline"><span class="loading-spinner small"></span> Loading notes...</div>';

            try {
                const response = await this.api.getMemories(subjectType, subjectId);
                const memories = response?.success ? response.data || [] : [];
                this.memoriesCache.set(cacheKey, memories);
            } catch (error) {
                console.error('Failed to load memories', error);
                list.innerHTML = `<p class="error-text">Unable to load notes: ${error.message || 'Unexpected error'}</p>`;
                return;
            }
        }

        this.renderMemories(list, this.memoriesCache.get(cacheKey), subjectLabel);
    }

    async submitMemoryForm(form) {
        if (!form) {
            return;
        }

        const subjectType = form.dataset.subjectType;
        const subjectId = form.dataset.subjectId;

        if (!subjectType || !subjectId) {
            this.ui.showToast('Unable to determine memory subject.', 'error');
            return;
        }

        const noteField = form.querySelector('textarea[name="note"]');
        const tagsField = form.querySelector('input[name="tags"]');
        const submitButton = form.querySelector('button[type="submit"]');

        const note = noteField?.value.trim();
        if (!note) {
            this.ui.showToast('Please add a note before saving.', 'warning');
            return;
        }

        const tags = (tagsField?.value || '')
            .split(',')
            .map((tag) => tag.trim())
            .filter(Boolean);

        if (submitButton) {
            submitButton.disabled = true;
            submitButton.classList.add('loading');
        }

        try {
            const response = await this.api.createMemory({
                subjectType,
                subjectId,
                note,
                tags: tags.length ? tags : undefined
            });

            if (!response?.success) {
                throw new Error('Failed to save memory');
            }

            const cacheKey = `${subjectType}:${subjectId}`;
            const existing = this.memoriesCache.get(cacheKey) || [];
            this.memoriesCache.set(cacheKey, [response.data, ...existing]);

            const panel = form.closest('.memories-panel');
            const list = panel?.querySelector('.memory-list');
            const subjectLabel = panel?.previousElementSibling?.dataset?.subjectLabel || list?.dataset?.subjectLabel || '';

            if (list) {
                this.renderMemories(list, this.memoriesCache.get(cacheKey), subjectLabel);
            }

            if (noteField) {
                noteField.value = '';
            }

            if (tagsField) {
                tagsField.value = '';
            }

            this.ui.showToast('Saved memory note.', 'success');
        } catch (error) {
            console.error('Failed to save memory', error);
            this.ui.showToast(error.message || 'Unable to save memory', 'error');
        } finally {
            if (submitButton) {
                submitButton.disabled = false;
                submitButton.classList.remove('loading');
            }
        }
    }

    handleQuickAction(action) {
        switch (action) {
            case 'quick-pairing':
                this.navigateToView('pairing');
                break;
            case 'record-consumption':
                if (!this.ensureCrewAccess('Crew or admin access required to record consumption.')) {
                    return;
                }
                this.showConsumptionModal();
                break;
            case 'check-stock':
                this.navigateToView('inventory');
                break;
            case 'analyze-procurement-opportunities':
                this.analyzeProcurementOpportunities();
                break;
            case 'show-purchase-decision-tool':
                this.showPurchaseDecisionTool();
                break;
            case 'generate-purchase-order':
                this.generatePurchaseOrder();
                break;
            case 'filter-procurement-opportunities':
                this.filterProcurementOpportunities();
                break;
        }
    }

    async showConsumptionModal() {
        if (!this.ensureCrewAccess('Crew or admin access required to record consumption.')) {
            return;
        }

        try {
            // Get current inventory to populate wine selection
            const inventory = await this.api.getInventory({ available_only: true });
            const wines = inventory.success ? inventory.data || [] : [];
            
            const wineOptions = wines.length > 0 ? 
                wines.map(wine => `
                    <option value="${wine.vintage_id || wine.id}" data-max="${wine.quantity || 0}">
                        ${wine.name} (${wine.producer}) - ${wine.quantity || 0} bottles available
                    </option>
                `).join('') : '<option value="">No wines available</option>';
            
            this.ui.showModal('Record Wine Service', `
                <form id="consumption-form">
                    <div class="form-group">
                        <label for="wine-select">Select Wine</label>
                        <select id="wine-select" required>
                            <option value="">Choose wine to serve...</option>
                            ${wineOptions}
                        </select>
                    </div>
                    <div class="form-group">
                        <label for="bottles-consumed">Bottles Consumed</label>
                        <input type="number" id="bottles-consumed" min="1" max="1" required>
                        <small class="form-help">Maximum bottles available will be shown based on selection</small>
                    </div>
                    <div class="form-group">
                        <label for="service-occasion">Occasion</label>
                        <select id="service-occasion">
                            <option value="">Select occasion...</option>
                            <option value="dinner">Dinner Service</option>
                            <option value="reception">Reception</option>
                            <option value="celebration">Celebration</option>
                            <option value="tasting">Wine Tasting</option>
                            <option value="other">Other</option>
                        </select>
                    </div>
                    <div class="form-group">
                        <label for="guest-count">Number of Guests</label>
                        <input type="number" id="guest-count" min="1" placeholder="Optional">
                    </div>
                    <div class="form-group">
                        <label for="service-notes">Service Notes</label>
                        <textarea id="service-notes" rows="3" placeholder="Food pairings, guest feedback, occasion details..."></textarea>
                    </div>
                    <div class="form-actions">
                        <button type="button" class="btn secondary" data-modal-close>Cancel</button>
                        <button type="submit" class="btn primary">Record Service</button>
                    </div>
                </form>
            `);
            
            // Add dynamic max quantity update
            const wineSelect = document.getElementById('wine-select');
            const quantityInput = document.getElementById('bottles-consumed');
            
            wineSelect.addEventListener('change', (e) => {
                const selectedOption = e.target.selectedOptions[0];
                const maxQuantity = selectedOption ? selectedOption.dataset.max : 1;
                quantityInput.max = maxQuantity;
                quantityInput.value = Math.min(quantityInput.value || 1, maxQuantity);
            });
            
            // Handle form submission
            document.getElementById('consumption-form').addEventListener('submit', async (e) => {
                e.preventDefault();
                await this.handleConsumptionSubmission(e);
            });
            
        } catch (error) {
            console.error('Error loading consumption modal:', error);
            this.ui.showModal('Record Wine Service', `
                <p>Error loading wine inventory. Please try again.</p>
                <button class="btn secondary" data-modal-close>Close</button>
            `);
        }
    }

    async handleConsumptionSubmission(e) {
        try {
            const formData = new FormData(e.target);
            const wineId = document.getElementById('wine-select').value;
            const quantity = parseInt(document.getElementById('bottles-consumed').value);
            const occasion = document.getElementById('service-occasion').value;
            const guestCount = document.getElementById('guest-count').value;
            const notes = document.getElementById('service-notes').value;
            
            if (!wineId || !quantity) {
                this.ui.showToast('Please select a wine and quantity', 'error');
                return;
            }
            
            // Create consumption record
            const consumptionData = {
                vintage_id: wineId,
                quantity_consumed: quantity,
                occasion: occasion || 'service',
                guest_count: guestCount ? parseInt(guestCount) : null,
                notes: notes || '',
                service_date: new Date().toISOString()
            };
            
            // Submit consumption record to backend API
            await this.api.recordConsumption(consumptionData);
            
            this.ui.showToast(`Successfully recorded service of ${quantity} bottle(s)`, 'success');
            this.ui.hideModal();
            
            // Refresh dashboard data
            await this.loadDashboardData();
            
        } catch (error) {
            console.error('Error recording consumption:', error);
            this.ui.showToast('Failed to record wine service', 'error');
        }
    }

    async showWineDetailModal(wineId) {
        try {
            // Show loading modal first
            this.ui.showModal('Wine Details', `
                <div class="wine-detail-loading">
                    <div class="loading-spinner"></div>
                    <p>Loading wine information...</p>
                </div>
            `);
            
            // Get detailed wine information
            const wineDetails = await this.api.getWineDetails(wineId);
            
            if (!wineDetails.success) {
                throw new Error('Failed to load wine details');
            }
            
            const wine = wineDetails.data;
            this.displayWineDetailModal(wine);
            
        } catch (error) {
            console.error('Error loading wine details:', error);
            this.ui.showModal('Wine Details', `
                <div class="error-content">
                    <h4>❌ Error Loading Wine Details</h4>
                    <p>Could not load detailed information for this wine.</p>
                    <button class="btn secondary" data-modal-close>Close</button>
                </div>
            `);
        }
    }

    displayWineDetailModal(wine) {
        const grapeVarieties = this.parseGrapeVarieties(wine.grape_varieties);
        const foodPairings = this.parseFoodPairings(wine.food_pairings);
        const tastingNotes = wine.tasting_notes ? wine.tasting_notes.split(',').map(note => note.trim()) : [];

        // Calculate wine age and drinking window
        const currentYear = new Date().getFullYear();
        const wineAge = wine.year ? currentYear - wine.year : null;
        const isVintage = wine.year && wine.year > 1900;

        // Generate vintage intelligence
        const vintageIntelligence = this.generateVintageIntelligence(wine, wineAge);
        const memorySubjectType = wine.vintage_id ? 'vintage' : 'wine';
        const memorySubjectId = wine.vintage_id || wine.id || wine.wine_id || '';
        const encodedSubjectLabel = encodeURIComponent(wine.name || 'Wine');

        const modalContent = `
            <div class="wine-detail-modal">
                <div class="wine-detail-header">
                    <div class="wine-main-info">
                        <div class="wine-type-badge large ${wine.wine_type?.toLowerCase() || 'unknown'}">
                            ${this.getWineTypeIcon(wine.wine_type)} ${wine.wine_type || 'Wine'}
                        </div>
                        <h2>${wine.name || 'Unknown Wine'}</h2>
                        <p class="wine-producer">${wine.producer || 'Unknown Producer'}</p>
                        <div class="wine-vintage-info">
                            ${isVintage ? `<span class="vintage">${wine.year}</span>` : ''}
                            <span class="region">${this.getDisplayRegion(wine)}</span>
                            ${wine.country ? `<span class="country">${wine.country}</span>` : ''}
                        </div>
                    </div>
                    
                    <div class="wine-stats-summary">
                        <div class="stat-item">
                            <div class="stat-value">${wine.quantity || 0}</div>
                            <div class="stat-label">Bottles</div>
                        </div>
                        <div class="stat-item">
                            <div class="stat-value">${wine.cost_per_bottle ? '$' + parseFloat(wine.cost_per_bottle).toFixed(2) : 'N/A'}</div>
                            <div class="stat-label">Per Bottle</div>
                        </div>
                        ${wineAge ? `
                            <div class="stat-item">
                                <div class="stat-value">${wineAge}</div>
                                <div class="stat-label">Years Old</div>
                            </div>
                        ` : ''}
                    </div>
                </div>
                
                <div class="wine-detail-content">
                    <div class="wine-detail-section">
                        <h4>📍 Location & Stock</h4>
                        <div class="location-info">
                            <p><strong>Storage Location:</strong> ${wine.location || 'Unknown'}</p>
                            <p><strong>Available Quantity:</strong> ${wine.quantity || 0} bottles</p>
                            ${wine.reserved_quantity ? `<p><strong>Reserved:</strong> ${wine.reserved_quantity} bottles</p>` : ''}
                        </div>
                    </div>
                    
                    ${grapeVarieties.length > 0 ? `
                        <div class="wine-detail-section">
                            <h4>🍇 Grape Varieties</h4>
                            <div class="grape-varieties">
                                ${grapeVarieties.map(grape => `<span class="grape-tag">${grape}</span>`).join('')}
                            </div>
                        </div>
                    ` : ''}
                    
                    ${tastingNotes.length > 0 ? `
                        <div class="wine-detail-section">
                            <h4>👃 Tasting Notes</h4>
                            <div class="tasting-notes">
                                ${tastingNotes.map(note => `<span class="tasting-note">${note}</span>`).join('')}
                            </div>
                        </div>
                    ` : ''}
                    
                    ${foodPairings.length > 0 ? `
                        <div class="wine-detail-section">
                            <h4>🍽️ Food Pairings</h4>
                            <div class="food-pairings">
                                ${foodPairings.map(pairing => `<span class="pairing-tag">${pairing}</span>`).join('')}
                            </div>
                        </div>
                    ` : ''}
                    
                    <div class="wine-detail-section">
                        <h4>🧠 Vintage Intelligence</h4>
                        <div class="vintage-intelligence">
                            ${vintageIntelligence}
                        </div>
                    </div>
                    
                    ${wine.description ? `
                        <div class="wine-detail-section">
                            <h4>📖 Description</h4>
                            <p class="wine-description">${wine.description}</p>
                        </div>
                    ` : ''}

                    ${this.renderServiceNotesSection({
                        subjectType: memorySubjectType,
                        subjectId: memorySubjectId,
                        subjectLabel: wine.name || 'Wine',
                        heading: '📝 Service notes',
                        buttonLabel: 'View service notes',
                        introText: 'Select to load service notes and guest insights for this wine.'
                    })}

                    <div class="wine-detail-section">
                        <h4>📈 Wine History</h4>
                        <div id="wine-history-${wine.vintage_id || wine.id}" class="wine-history">
                            <div class="loading-spinner"></div>
                            <p>Loading wine history...</p>
                        </div>
                    </div>
                </div>
                
                <div class="wine-detail-actions">
                    <button class="btn secondary" data-modal-close>Close</button>
                    <button class="btn primary" data-wine-reserve="${wine.vintage_id || wine.id}" data-wine-name="${(wine.name || "Unknown").replace(/"/g, "&quot;")}">Reserve Wine</button>
                    ${wine.quantity > 0 ? `
                        <button class="btn success" data-wine-consume="${wine.vintage_id || wine.id}" data-wine-name="${(wine.name || "Unknown").replace(/"/g, "&quot;")}">Serve Wine</button>
                    ` : ''}
                </div>
            </div>
        `;

        this.ui.showModal('Wine Details', modalContent);

        // Load wine history asynchronously
        this.loadWineHistory(wine.vintage_id || wine.id);
        this.initializeMemorySection({
            subjectType: memorySubjectType,
            subjectId: memorySubjectId,
            subjectLabel: wine.name || 'Wine'
        });
    }

    showEventDetails(eventData = {}) {
        if (!eventData) {
            this.ui.showToast('Event details unavailable.', 'error');
            return;
        }

        const rawEventId = eventData.id || eventData.event_id || eventData.slug || '';
        const hasEventId = rawEventId !== undefined && rawEventId !== null && String(rawEventId).trim() !== '';
        const eventId = hasEventId ? String(rawEventId) : '';
        const name = eventData.name || eventData.title || 'Guest experience';
        const location = eventData.location || eventData.venue || eventData.place || '';
        const host = eventData.host || eventData.organizer || eventData.owner || '';
        const guestCount = eventData.guest_count || eventData.expected_guests || (Array.isArray(eventData.guests) ? eventData.guests.length : null);
        const startTime = eventData.start_time || eventData.start || eventData.scheduled_for || eventData.date || '';
        const endTime = eventData.end_time || eventData.end || eventData.ends_at || '';
        const overview = eventData.summary || eventData.description || eventData.notes || '';

        const startDisplay = startTime ? this.formatTimestamp(startTime) : '';
        const endDisplay = endTime ? this.formatTimestamp(endTime) : '';

        const scheduleParts = [];
        if (startDisplay) {
            scheduleParts.push(startDisplay);
        }
        if (endDisplay) {
            scheduleParts.push(endDisplay);
        }

        const scheduleMarkup = scheduleParts.length
            ? `<p><strong>When:</strong> ${scheduleParts.join(' – ')}</p>`
            : '';

        const locationMarkup = location
            ? `<p><strong>Where:</strong> ${location}</p>`
            : '';

        const guestMarkup = guestCount
            ? `<p><strong>Guests:</strong> ${guestCount}</p>`
            : '';

        const hostMarkup = host
            ? `<p><strong>Host:</strong> ${host}</p>`
            : '';

        const wines = Array.isArray(eventData.wines)
            ? eventData.wines
            : (Array.isArray(eventData.pairings) ? eventData.pairings : []);

        const wineListMarkup = wines.length
            ? `
                <div class="event-section">
                    <h4>Featured wines</h4>
                    <ul class="event-wine-list">
                        ${wines.map((wine) => {
                            if (!wine) {
                                return '';
                            }

                            if (typeof wine === 'string') {
                                return `<li>${wine}</li>`;
                            }

                            const wineName = wine.name || wine.label || 'Wine';
                            const wineYear = wine.year || wine.vintage || '';
                            const role = wine.role || wine.assignment || wine.course || '';
                            const descriptor = [wineName, wineYear].filter(Boolean).join(' • ') || wineName;
                            const roleMarkup = role ? `<span class="event-wine-role">${role}</span>` : '';

                            return `<li>${descriptor}${roleMarkup}</li>`;
                        }).join('')}
                    </ul>
                </div>
            `
            : '';

        const serviceNotesSection = this.renderServiceNotesSection({
            subjectType: hasEventId ? 'event' : null,
            subjectId: eventId,
            subjectLabel: name,
            heading: '📝 Service notes',
            buttonLabel: 'View service notes',
            introText: 'Select to load service notes captured for this event.'
        });

        const modalContent = `
            <div class="event-detail-modal">
                <div class="event-header">
                    <div class="event-title-block">
                        <h2>${name}</h2>
                        ${scheduleMarkup}
                        ${locationMarkup}
                        ${guestMarkup}
                        ${hostMarkup}
                    </div>
                </div>
                ${overview ? `
                    <div class="event-section">
                        <h4>Overview</h4>
                        <p>${overview}</p>
                    </div>
                ` : ''}
                ${wineListMarkup}
                ${serviceNotesSection}
                <div class="event-detail-actions">
                    <button class="btn secondary" data-modal-close>Close</button>
                </div>
            </div>
        `;

        this.ui.showModal('Event details', modalContent);

        if (hasEventId) {
            this.initializeMemorySection({
                subjectType: 'event',
                subjectId: eventId,
                subjectLabel: name
            });
        }
    }

    generateVintageIntelligence(wine, wineAge) {
        const intelligence = [];
        
        // Age assessment
        if (wineAge && wine.wine_type) {
            const type = wine.wine_type.toLowerCase();
            let ageAssessment = '';
            
            if (type.includes('red')) {
                if (wineAge < 3) {
                    ageAssessment = 'Young wine - may benefit from aging or decanting';
                } else if (wineAge < 10) {
                    ageAssessment = 'Mature wine - likely at optimal drinking condition';
                } else if (wineAge < 20) {
                    ageAssessment = 'Well-aged wine - complex flavors developed';
                } else {
                    ageAssessment = 'Vintage wine - rare and potentially exceptional';
                }
            } else if (type.includes('white')) {
                if (wineAge < 2) {
                    ageAssessment = 'Fresh wine - best consumed young';
                } else if (wineAge < 8) {
                    ageAssessment = 'Mature white - developed complexity';
                } else {
                    ageAssessment = 'Aged white wine - unique character';
                }
            }
            
            if (ageAssessment) {
                intelligence.push(`<p><strong>Age Assessment:</strong> ${ageAssessment}</p>`);
            }
        }
        
        // Region insights
        if (wine.region) {
            const regionInsights = this.getRegionInsights(wine.region, wine.wine_type);
            if (regionInsights) {
                intelligence.push(`<p><strong>Region Character:</strong> ${regionInsights}</p>`);
            }
        }
        
        // Value assessment
        if (wine.cost_per_bottle) {
            const cost = parseFloat(wine.cost_per_bottle);
            let valueAssessment = '';
            
            if (cost < 25) {
                valueAssessment = 'Great everyday drinking wine';
            } else if (cost < 75) {
                valueAssessment = 'Quality wine for special occasions';
            } else if (cost < 150) {
                valueAssessment = 'Premium wine - reserve for important events';
            } else {
                valueAssessment = 'Ultra-premium wine - rare and exceptional';
            }
            
            intelligence.push(`<p><strong>Value Category:</strong> ${valueAssessment}</p>`);
        }
        
        // Serving suggestions
        const servingSuggestions = this.getServingSuggestions(wine.wine_type);
        if (servingSuggestions) {
            intelligence.push(`<p><strong>Serving Suggestion:</strong> ${servingSuggestions}</p>`);
        }
        
        return intelligence.length > 0 ? intelligence.join('') : '<p>No vintage intelligence available for this wine.</p>';
    }

    getRegionInsights(region, wineType) {
        const insights = {
            'bordeaux': 'Classic French elegance with structured tannins and aging potential',
            'burgundy': 'Exceptional terroir expression with subtle complexity',
            'champagne': 'Traditional méthode champenoise with fine bubbles and prestige',
            'napa valley': 'Bold, fruit-forward wines with modern winemaking excellence',
            'tuscany': 'Italian heritage with rich character and food-friendly style',
            'rioja': 'Spanish tradition with oak aging and remarkable longevity',
            'piedmont': 'Noble wines with intense aromatics and structured elegance'
        };
        
        return insights[region.toLowerCase()] || null;
    }

    getServingSuggestions(wineType) {
        const suggestions = {
            'Red': 'Serve at 16-18°C (60-65°F). Consider decanting 30-60 minutes before serving',
            'White': 'Serve chilled at 8-12°C (45-55°F). Remove from refrigerator 10 minutes before serving',
            'Sparkling': 'Serve well-chilled at 6-8°C (43-46°F). Open carefully to preserve bubbles',
            'Rosé': 'Serve chilled at 8-10°C (46-50°F). Perfect for warm weather occasions',
            'Dessert': 'Serve slightly chilled at 10-12°C (50-55°F). Pair with desserts or enjoy alone'
        };
        
        return suggestions[wineType] || 'Serve at appropriate temperature for wine type';
    }

    async loadWineHistory(wineId) {
        try {
            const historyContainer = document.getElementById(`wine-history-${wineId}`);
            if (!historyContainer) return;
            
            const history = await this.api.getLedgerHistory(wineId, 10);
            
            if (history.success && history.data && history.data.length > 0) {
                historyContainer.innerHTML = `
                    <div class="history-timeline">
                        ${history.data.map(entry => `
                            <div class="history-entry">
                                <div class="history-icon">${this.getHistoryIcon(entry.transaction_type)}</div>
                                <div class="history-content">
                                    <div class="history-action">${this.formatHistoryAction(entry)}</div>
                                    <div class="history-details">${entry.notes || ''}</div>
                                    <div class="history-time">${this.getTimeAgo(entry.created_at)}</div>
                                </div>
                            </div>
                        `).join('')}
                    </div>
                `;
            } else {
                historyContainer.innerHTML = '<p>No history available for this wine.</p>';
            }
        } catch (error) {
            console.error('Error loading wine history:', error);
            const historyContainer = document.getElementById(`wine-history-${wineId}`);
            if (historyContainer) {
                historyContainer.innerHTML = '<p>Could not load wine history.</p>';
            }
        }
    }

    getHistoryIcon(transactionType) {
        const icons = {
            'receive': '📦',
            'consume': '🥂',
            'reserve': '🍷',
            'move': '📍',
            'adjust': '⚙️'
        };
        return icons[transactionType] || '📋';
    }

    formatHistoryAction(entry) {
        const actions = {
            'receive': `Received ${entry.quantity} bottles`,
            'consume': `Consumed ${Math.abs(entry.quantity)} bottles`,
            'reserve': `Reserved ${entry.quantity} bottles`,
            'move': `Moved ${entry.quantity} bottles`,
            'adjust': `Inventory adjusted by ${entry.quantity} bottles`
        };
        return actions[entry.transaction_type] || `${entry.transaction_type} - ${entry.quantity} bottles`;
    }

    getConsumptionForm() {
        return `
            <form id="consumption-form">
                <div class="form-group">
                    <label for="wine-select">Wine</label>
                    <select id="wine-select" required>
                        <option value="">Select wine...</option>
                    </select>
                </div>
                <div class="form-group">
                    <label for="bottles-consumed">Bottles Consumed</label>
                    <input type="number" id="bottles-consumed" min="1" required>
                </div>
                <div class="form-group">
                    <label for="service-notes">Notes</label>
                    <textarea id="service-notes" rows="3"></textarea>
                </div>
                <button type="submit" class="btn primary">Record Service</button>
            </form>
        `;
    }

    async loadDashboardCharts() {
        try {
            // Get inventory data for charts
            const inventory = await this.api.getInventory({ available_only: false });
            if (!inventory.success || !inventory.data) return;
            
            const wines = inventory.data;
            
            // Wine types chart
            this.createWineTypesChart(wines);
            
            // Stock by location chart
            this.createStockLocationChart(wines);
            
        } catch (error) {
            console.error('Failed to load dashboard charts:', error);
        }
    }
    
    createWineTypesChart(wines) {
        const ctx = document.getElementById('wine-types-chart');
        if (!ctx) return;
        
        // Count wine types
        const typeCounts = {};
        wines.forEach(wine => {
            const type = wine.wine_type || 'Unknown';
            typeCounts[type] = (typeCounts[type] || 0) + (wine.quantity || 0);
        });
        
        const colors = {
            'Red': '#b91c1c',
            'White': '#f59e0b', 
            'Sparkling': '#6366f1',
            'Rosé': '#ec4899',
            'Dessert': '#d97706',
            'Unknown': '#6b7280'
        };
        
        new Chart(ctx, {
            type: 'doughnut',
            data: {
                labels: Object.keys(typeCounts),
                datasets: [{
                    data: Object.values(typeCounts),
                    backgroundColor: Object.keys(typeCounts).map(type => colors[type] || colors.Unknown),
                    borderWidth: 2,
                    borderColor: '#1a1a2e'
                }]
            },
            options: {
                responsive: true,
                maintainAspectRatio: false,
                plugins: {
                    legend: {
                        position: 'bottom',
                        labels: {
                            color: '#ffffff',
                            padding: 20
                        }
                    }
                }
            }
        });
    }
    
    createStockLocationChart(wines) {
        const ctx = document.getElementById('stock-location-chart');
        if (!ctx) return;
        
        // Count stock by location
        const locationCounts = {};
        wines.forEach(wine => {
            const location = wine.location || 'Unknown';
            locationCounts[location] = (locationCounts[location] || 0) + (wine.quantity || 0);
        });
        
        new Chart(ctx, {
            type: 'bar',
            data: {
                labels: Object.keys(locationCounts),
                datasets: [{
                    label: 'Bottles',
                    data: Object.values(locationCounts),
                    backgroundColor: 'rgba(233, 69, 96, 0.8)',
                    borderColor: '#e94560',
                    borderWidth: 2
                }]
            },
            options: {
                responsive: true,
                maintainAspectRatio: false,
                plugins: {
                    legend: {
                        display: false
                    }
                },
                scales: {
                    x: {
                        ticks: {
                            color: '#ffffff'
                        },
                        grid: {
                            color: 'rgba(255, 255, 255, 0.1)'
                        }
                    },
                    y: {
                        ticks: {
                            color: '#ffffff'
                        },
                        grid: {
                            color: 'rgba(255, 255, 255, 0.1)'
                        }
                    }
                }
            }
        });
    }
    
    async syncData() {
        if (!this.isOnline) {
            this.ui.showToast('Cannot sync while offline', 'warning');
            return;
        }

        if (!this.syncService) {
            this.ui.showToast('Sync service unavailable', 'error');
            return;
        }

        const syncBtn = document.getElementById('sync-btn');

        try {
            if (syncBtn) {
                syncBtn.classList.add('syncing');
            }

            const result = await this.syncService.processQueue();

            if (result.processed > 0) {
                this.ui.showToast(`Synced ${result.processed} queued action(s)`, 'success');
            } else if (result.pending > 0) {
                this.ui.showToast('Sync in progress, pending actions remain', 'info');
            } else {
                this.ui.showToast('No queued actions to sync', 'success');
            }
        } catch (error) {
            console.error('Sync failed:', error);
            this.ui.showToast('Sync failed', 'error');
        } finally {
            if (syncBtn) {
                syncBtn.classList.remove('syncing');
            }
        }
    }

    // ============================================================================
    // PROCUREMENT FUNCTIONALITY
    // ============================================================================

    async loadProcurementData() {
        if (!this.canManageProcurement()) {
            return;
        }

        try {
            console.log('Loading procurement data...');

            // Load procurement stats
            await this.loadProcurementStats();
            
            // Set up procurement event listeners
            this.setupProcurementEventListeners();
            
            console.log('Procurement data loaded successfully');
        } catch (error) {
            console.error('Failed to load procurement data:', error);
            this.ui.showToast('Failed to load procurement data', 'error');
        }
    }

    async loadProcurementStats() {
        try {
            // For now, show placeholder stats
            document.getElementById('procurement-opportunity-count').textContent = '12';
            document.getElementById('potential-savings').textContent = '$15,240';
            document.getElementById('pending-orders').textContent = '3';
        } catch (error) {
            console.error('Failed to load procurement stats:', error);
        }
    }

    setupProcurementEventListeners() {
        // Filter procurement opportunities
        const filterBtn = document.querySelector('#procurement-view .btn[onclick*="filterProcurementOpportunities"]');
        if (filterBtn) {
            filterBtn.addEventListener('click', () => this.filterProcurementOpportunities());
        }
    }

    async analyzeProcurementOpportunities() {
        if (!this.ensureCrewAccess('Crew or admin access required to analyze procurement opportunities.')) {
            return;
        }

        try {
            this.ui.showToast('Analyzing procurement opportunities...', 'info');
            
            const regionFilter = document.getElementById('region-filter-procurement')?.value;
            const typeFilter = document.getElementById('wine-type-filter-procurement')?.value;
            const maxPrice = document.getElementById('max-price-filter')?.value;
            
            const filters = {
                region: regionFilter,
                wine_type: typeFilter,
                max_price: maxPrice ? parseFloat(maxPrice) : undefined
            };
            
            const opportunities = await this.api.getProcurementOpportunities(filters);

            if (opportunities.success && opportunities.data) {
                this.displayProcurementOverview(opportunities.data.summary);
                this.displayProcurementOpportunities(opportunities.data.opportunities);

                const opportunityCount = opportunities.data.summary?.total_opportunities ?? opportunities.data.opportunities?.length ?? 0;
                this.ui.showToast(`Found ${opportunityCount} procurement opportunities`, 'success');
            } else {
                throw new Error('Failed to get procurement opportunities');
            }
        } catch (error) {
            console.error('Failed to analyze procurement opportunities:', error);
            this.ui.showToast('Failed to analyze opportunities', 'error');
        }
    }

    displayProcurementOverview(summary) {
        if (!summary) {
            return;
        }

        const opportunitiesElement = document.getElementById('procurement-opportunity-count');
        const savingsElement = document.getElementById('potential-savings');
        const pendingOrdersElement = document.getElementById('pending-orders');

        if (opportunitiesElement) {
            opportunitiesElement.textContent = summary.total_opportunities ?? '-';
        }

        if (savingsElement) {
            const savings = (summary.projected_value || 0) - (summary.recommended_spend || 0);
            savingsElement.textContent = `$${Number.isFinite(savings) ? savings.toFixed(2) : '0.00'}`;
        }

        if (pendingOrdersElement) {
            pendingOrdersElement.textContent = summary.urgent_actions ?? '0';
        }
    }

    displayProcurementOpportunities(opportunities) {
        if (!this.canManageProcurement()) {
            return;
        }

        const grid = document.getElementById('procurement-opportunities');

        if (!opportunities || opportunities.length === 0) {
            grid.innerHTML = '<div class="opportunities-placeholder"><p>No procurement opportunities found with current filters</p></div>';
            return;
        }

        grid.innerHTML = opportunities.map(opportunity => `
            <div class="opportunity-card">
                <div class="opportunity-header">
                    <h4>${opportunity.wine_name || 'Wine Opportunity'}</h4>
                    <div class="opportunity-score">${Math.round(((opportunity.score?.total) || opportunity.score || 0.8) * 100)}%</div>
                </div>
                <div class="opportunity-details">
                    <p><strong>Producer:</strong> ${opportunity.producer || 'N/A'}</p>
                    <p><strong>Region:</strong> ${opportunity.region || 'N/A'}</p>
                    <p><strong>Estimated Value:</strong> $${opportunity.estimated_value ?? 'TBD'}</p>
                    <p><strong>Recommended Quantity:</strong> ${opportunity.recommended_quantity || 12} bottles</p>
                    <p><strong>Projected Investment:</strong> $${opportunity.estimated_investment ?? 'TBD'}</p>
                    <p><strong>Urgency:</strong> ${opportunity.urgency || 'Moderate'}</p>
                </div>
                <div class="opportunity-reasoning">
                    <h5>Why this opportunity:</h5>
                    <p>${opportunity.reasoning || 'Based on current inventory gaps and market analysis'}</p>
                    <p><strong>Confidence:</strong> ${(opportunity.confidence ? Math.round(opportunity.confidence * 100) : 70)}%</p>
                </div>
                <div class="opportunity-actions">
                    <button class="btn primary" data-analyze-purchase="${opportunity.wine_id}" data-supplier-id="${opportunity.supplier_id}">
                        Analyze Purchase
                    </button>
                    <button class="btn secondary" data-add-to-order="${opportunity.wine_id}">
                        Add to Order
                    </button>
                </div>
            </div>
        `).join('');
    }

    async filterProcurementOpportunities() {
        await this.analyzeProcurementOpportunities();
    }

    async showPurchaseDecisionTool() {
        if (!this.ensureCrewAccess('Crew or admin access required for procurement tools.')) {
            return;
        }

        this.ui.showModal('Purchase Decision Analysis', `
            <div class="purchase-decision-form">
                <div class="form-group">
                    <label for="decision-wine-id">Wine/Vintage ID</label>
                    <input type="text" id="decision-wine-id" placeholder="Enter wine or vintage ID">
                </div>
                <div class="form-group">
                    <label for="decision-supplier">Supplier</label>
                    <select id="decision-supplier">
                        <option value="">Select supplier...</option>
                        <option value="supplier1">Premium Wine Imports</option>
                        <option value="supplier2">European Cellars Ltd</option>
                        <option value="supplier3">Luxury Vintages Inc</option>
                    </select>
                </div>
                <div class="form-group">
                    <label for="decision-quantity">Quantity</label>
                    <input type="number" id="decision-quantity" value="12" min="1" max="144">
                </div>
                <div class="form-group">
                    <label for="decision-context">Context/Notes</label>
                    <textarea id="decision-context" rows="3" placeholder="Special occasion, guest preferences, etc."></textarea>
                </div>
                <div class="form-actions">
                    <button class="btn secondary" data-modal-close>Cancel</button>
                    <button class="btn primary" data-run-analysis>Analyze Decision</button>
                </div>
            </div>
        `);
    }

    async runPurchaseAnalysis() {
        if (!this.ensureCrewAccess('Crew or admin access required for procurement tools.')) {
            return;
        }

        try {
            const wineId = document.getElementById('decision-wine-id').value;
            const supplierId = document.getElementById('decision-supplier').value;
            const quantity = parseInt(document.getElementById('decision-quantity').value);
            const context = document.getElementById('decision-context').value;
            
            if (!wineId || !supplierId) {
                this.ui.showToast('Please fill in wine ID and supplier', 'error');
                return;
            }
            
            this.ui.showToast('Analyzing purchase decision...', 'info');
            
            const analysis = await this.api.analyzePurchaseDecision(wineId, supplierId, quantity, { notes: context });
            
            if (analysis.success) {
                this.ui.hideModal();
                this.showPurchaseAnalysisResults(analysis.data);
            } else {
                throw new Error('Failed to analyze purchase decision');
            }
        } catch (error) {
            console.error('Purchase analysis failed:', error);
            this.ui.showToast('Analysis failed: ' + error.message, 'error');
        }
    }

    showPurchaseAnalysisResults(analysis) {
        const recommendation = analysis.recommendation || 'proceed';
        const confidence = Math.round((analysis.confidence || 0.8) * 100);
        const reasoning = analysis.reasoning || 'Analysis based on inventory needs and market conditions';
        
        this.ui.showModal('Purchase Decision Analysis Results', `
            <div class="analysis-results">
                <div class="analysis-header">
                    <div class="recommendation ${recommendation}">
                        <h3>${recommendation.toUpperCase()}</h3>
                        <div class="confidence">${confidence}% confidence</div>
                    </div>
                </div>
                <div class="analysis-details">
                    <h4>Analysis Summary:</h4>
                    <p>${reasoning}</p>
                    
                    <div class="analysis-metrics">
                        <div class="metric">
                            <label>Estimated ROI:</label>
                            <span>${analysis.estimated_roi || '15-20'}%</span>
                        </div>
                        <div class="metric">
                            <label>Market Demand:</label>
                            <span>${analysis.market_demand || 'High'}</span>
                        </div>
                        <div class="metric">
                            <label>Inventory Fit:</label>
                            <span>${analysis.inventory_fit || 'Excellent'}</span>
                        </div>
                    </div>
                </div>
                <div class="form-actions">
                    <button class="btn secondary" data-modal-close>Close</button>
                    ${recommendation === 'proceed' ? '<button class="btn primary" data-generate-order>Create Purchase Order</button>' : ''}
                </div>
            </div>
        `);
    }

    async generatePurchaseOrder() {
        if (!this.ensureCrewAccess('Crew or admin access required to generate purchase orders.')) {
            return;
        }

        this.ui.showModal('Create Purchase Order', `
            <div class="purchase-order-form">
                <div class="form-group">
                    <label for="po-supplier">Supplier</label>
                    <select id="po-supplier" required>
                        <option value="">Select supplier...</option>
                        <option value="supplier1">Premium Wine Imports</option>
                        <option value="supplier2">European Cellars Ltd</option>
                        <option value="supplier3">Luxury Vintages Inc</option>
                    </select>
                </div>
                <div class="form-group">
                    <label for="po-delivery-date">Delivery Date</label>
                    <input type="date" id="po-delivery-date" required>
                </div>
                <div class="form-group">
                    <label for="po-notes">Notes</label>
                    <textarea id="po-notes" rows="3" placeholder="Special instructions, terms, etc."></textarea>
                </div>
                <div class="order-items">
                    <h4>Order Items</h4>
                    <div id="order-items-list">
                        <div class="order-item">
                            <input type="text" placeholder="Wine/Vintage ID" class="item-wine-id">
                            <input type="number" placeholder="Qty" class="item-quantity" min="1" value="12">
                            <input type="number" placeholder="Unit Price" class="item-price" min="0" step="0.01">
                            <button class="btn-small danger" data-remove-item>×</button>
                        </div>
                    </div>
                    <button class="btn secondary" data-add-order-item>+ Add Item</button>
                </div>
                <div class="form-actions">
                    <button class="btn secondary" data-modal-close>Cancel</button>
                    <button class="btn primary" data-submit-order>Generate Order</button>
                </div>
            </div>
        `);
        
        // Set default delivery date to 2 weeks from now
        const deliveryDate = new Date();
        deliveryDate.setDate(deliveryDate.getDate() + 14);
        document.getElementById('po-delivery-date').value = deliveryDate.toISOString().split('T')[0];
    }

    addOrderItem() {
        if (!this.ensureCrewAccess('Crew or admin access required to modify purchase orders.')) {
            return;
        }

        const itemsList = document.getElementById('order-items-list');
        const newItem = document.createElement('div');
        newItem.className = 'order-item';
        newItem.innerHTML = `
            <input type="text" placeholder="Wine/Vintage ID" class="item-wine-id">
            <input type="number" placeholder="Qty" class="item-quantity" min="1" value="12">
            <input type="number" placeholder="Unit Price" class="item-price" min="0" step="0.01">
            <button class="btn-small danger" data-remove-item>×</button>
        `;
        itemsList.appendChild(newItem);
    }

    async submitPurchaseOrder() {
        if (!this.ensureCrewAccess('Crew or admin access required to generate purchase orders.')) {
            return;
        }

        try {
            const supplier = document.getElementById('po-supplier').value;
            const deliveryDate = document.getElementById('po-delivery-date').value;
            const notes = document.getElementById('po-notes').value;
            
            const itemElements = document.querySelectorAll('.order-item');
            const items = Array.from(itemElements).map(item => ({
                wine_id: item.querySelector('.item-wine-id').value,
                quantity: parseInt(item.querySelector('.item-quantity').value),
                unit_price: parseFloat(item.querySelector('.item-price').value) || 0
            })).filter(item => item.wine_id && item.quantity);
            
            if (!supplier || items.length === 0) {
                this.ui.showToast('Please select supplier and add at least one item', 'error');
                return;
            }
            
            this.ui.showToast('Generating purchase order...', 'info');
            
            const order = await this.api.generatePurchaseOrder(items, supplier, deliveryDate, notes);
            
            if (order.success) {
                this.ui.hideModal();
                this.ui.showToast('Purchase order created successfully!', 'success');
                // Refresh procurement data
                this.loadProcurementData();
            } else {
                throw new Error('Failed to create purchase order');
            }
        } catch (error) {
            console.error('Purchase order creation failed:', error);
            this.ui.showToast('Failed to create order: ' + error.message, 'error');
        }
    }

    // ============================================================================
    // WINE CATALOG FUNCTIONALITY
    // ============================================================================

    async loadWineCatalog() {
        try {
            console.log('Loading wine catalog...');
            
            // Set up catalog event listeners
            this.setupCatalogEventListeners();
            
            // Load catalog data
            this.currentCatalogPage = 1;
            this.catalogFilters = {};
            this.catalogSort = 'name';
            this.catalogView = 'grid';
            
            await this.loadCatalogData();
            
            console.log('Wine catalog loaded successfully');
        } catch (error) {
            console.error('Failed to load wine catalog:', error);
            this.ui.showToast('Failed to load wine catalog', 'error');
        }
    }

    setupCatalogEventListeners() {
        // Search
        const searchInput = document.getElementById('catalog-search');
        if (searchInput) {
            searchInput.addEventListener('input', this.ui.debounce(() => {
                this.catalogFilters.search = searchInput.value;
                this.currentCatalogPage = 1;
                this.loadCatalogData();
            }, 300));
        }
        
        // Filters
        const filters = ['catalog-region-filter', 'catalog-type-filter', 'catalog-year-filter', 'catalog-sort'];
        filters.forEach(filterId => {
            const filter = document.getElementById(filterId);
            if (filter) {
                filter.addEventListener('change', () => {
                    this.updateCatalogFilters();
                    this.currentCatalogPage = 1;
                    this.loadCatalogData();
                });
            }
        });
        
        // View toggles
        const viewToggles = document.querySelectorAll('.view-toggle');
        viewToggles.forEach(toggle => {
            toggle.addEventListener('click', (e) => {
                viewToggles.forEach(t => t.classList.remove('active'));
                e.target.classList.add('active');
                this.catalogView = e.target.dataset.view;
                this.updateCatalogView();
            });
        });
        
        // Pagination
        const prevBtn = document.getElementById('prev-page');
        const nextBtn = document.getElementById('next-page');
        
        if (prevBtn) {
            prevBtn.addEventListener('click', () => {
                if (this.currentCatalogPage > 1) {
                    this.currentCatalogPage--;
                    this.loadCatalogData();
                }
            });
        }
        
        if (nextBtn) {
            nextBtn.addEventListener('click', () => {
                this.currentCatalogPage++;
                this.loadCatalogData();
            });
        }
    }

    updateCatalogFilters() {
        this.catalogFilters = {
            region: document.getElementById('catalog-region-filter')?.value,
            wine_type: document.getElementById('catalog-type-filter')?.value,
            year_range: document.getElementById('catalog-year-filter')?.value,
            search: document.getElementById('catalog-search')?.value
        };
        
        this.catalogSort = document.getElementById('catalog-sort')?.value || 'name';
    }

    async loadCatalogData() {
        try {
            const limit = 50;
            const offset = (this.currentCatalogPage - 1) * limit;
            
            const params = {
                ...this.catalogFilters,
                limit,
                offset
            };
            
            // Remove empty params
            Object.keys(params).forEach(key => {
                if (!params[key]) delete params[key];
            });
            
            const wines = await this.api.getWines(params);
            
            if (wines.success && wines.data) {
                this.displayCatalogWines(wines.data);
                this.updateCatalogStats(wines.data);
                this.updateCatalogPagination(wines.data.length, limit);
            } else {
                throw new Error('Failed to load wine catalog');
            }
        } catch (error) {
            console.error('Failed to load catalog data:', error);
            const grid = document.getElementById('catalog-grid');
            grid.innerHTML = '<div class="catalog-placeholder"><p>Failed to load wine catalog. Please try again.</p></div>';
        }
    }

    displayCatalogWines(wines) {
        const startTime = this.startPerformanceTimer();
        const grid = document.getElementById('catalog-grid');
        
        if (!wines || wines.length === 0) {
            grid.innerHTML = '<div class="catalog-placeholder"><p>No wines found matching your criteria</p></div>';
            return;
        }
        
        const viewClass = `view-${this.catalogView}`;
        grid.className = `catalog-grid ${viewClass}`;
        
        console.log(`Rendering ${wines.length} catalog wines with virtual scrolling...`);
        
        try {
            const useVirtualScroll = wines.length > 30;
            
            // Initialize or update virtual scroll for catalog
            if (!this.catalogVirtualScroll) {
                // Determine item height based on view type
                const itemHeight = this.getCatalogItemHeight(this.catalogView);
                
                this.catalogVirtualScroll = new VirtualScroll(
                    grid, 
                    wines, 
                    itemHeight,
                    { 
                        threshold: 30, // Use virtual scrolling for lists > 30 items
                        bufferSize: 2 
                    }
                );
                
                // Set render callback for catalog items
                this.catalogVirtualScroll.setRenderCallback((wine, index) => {
                    return this.createCatalogWineCard(wine, this.catalogView);
                });
            } else {
                // Update existing virtual scroll with new data and view
                const itemHeight = this.getCatalogItemHeight(this.catalogView);
                this.catalogVirtualScroll.updateItemHeight(itemHeight);
                this.catalogVirtualScroll.setItems(wines);
                
                // Update render callback for new view type
                this.catalogVirtualScroll.setRenderCallback((wine, index) => {
                    return this.createCatalogWineCard(wine, this.catalogView);
                });
            }
            
            console.log('Catalog virtual scroll initialized successfully');
            
            // End performance timer
            this.endPerformanceTimer(startTime, 'catalog', wines.length, useVirtualScroll);
            
        } catch (error) {
            console.error('Error setting up catalog virtual scroll:', error);
            // Fallback to regular rendering
            this.displayCatalogWinesFallback(wines, grid);
            this.endPerformanceTimer(startTime, 'catalog', wines.length, false);
        }
    }

    getCatalogItemHeight(viewType) {
        // Return appropriate height based on view type
        switch (viewType) {
            case 'list':
                return 80; // Compact list view
            case 'detail':
                return 300; // Detailed view with more information
            case 'grid':
            default:
                return 280; // Standard grid card height
        }
    }

    displayCatalogWinesFallback(wines, grid) {
        // Fallback method for when virtual scrolling fails
        console.log('Using fallback catalog rendering');
        if (this.catalogView === 'grid') {
            grid.innerHTML = wines.map(wine => this.createCatalogWineCard(wine, 'grid')).join('');
        } else if (this.catalogView === 'list') {
            grid.innerHTML = wines.map(wine => this.createCatalogWineCard(wine, 'list')).join('');
        } else if (this.catalogView === 'detail') {
            grid.innerHTML = wines.map(wine => this.createCatalogWineCard(wine, 'detail')).join('');
        }
    }

    createCatalogWineCard(wine, viewType) {
        const displayRegion = this.getDisplayRegion(wine);
        const stock = this.parseNumeric(wine.total_stock) ?? 0;
        const totalValueNumeric = this.parseNumeric(wine.total_value);
        const avgCostNumeric = this.parseNumeric(wine.avg_cost_per_bottle ?? wine.cost_per_bottle);
        const avgCost = avgCostNumeric !== null
            ? avgCostNumeric
            : (stock > 0 && totalValueNumeric !== null ? totalValueNumeric / stock : null);
        const totalValue = totalValueNumeric !== null
            ? totalValueNumeric
            : (avgCost !== null ? avgCost * stock : 0);
        const peakWindow = this.getPeakDrinkingWindow(wine);
        const scoreVariant = viewType === 'list' ? 'list' : (viewType === 'detail' ? 'detail' : 'card');
        const scoreSummary = this.renderWineScoreSummary(wine, scoreVariant);
        const formattedStock = this.formatNumber(stock);
        const formattedValue = this.formatCurrency(totalValue);
        const formattedAvgCost = this.formatCurrency(avgCost, { minimumFractionDigits: 2, maximumFractionDigits: 2 });
        const stockWithUnit = formattedStock === '—' ? '—' : `${formattedStock} bottles`;
        const avgCostWithUnit = formattedAvgCost !== '—' ? `${formattedAvgCost} per bottle` : '—';
        const storageSummary = this.formatStorageRange(wine);
        const decantingSummary = this.formatDecantingSummary(wine);

        if (viewType === 'grid') {
            return `
                <div class="wine-card catalog-card" 
                     data-wine-card="${wine.id}"
                     role="button" 
                     tabindex="0"
                     aria-label="View details for ${wine.name || 'Unknown Wine'} from ${wine.producer || 'Unknown Producer'}, ${wine.year || 'N/A'}"
>
                    <div class="wine-card-header">
                        <div class="wine-type-badge ${wine.wine_type?.toLowerCase() || 'unknown'}" aria-label="Wine type: ${wine.wine_type || 'Wine'}">
                            <span aria-hidden="true">${this.getWineTypeIcon(wine.wine_type)}</span> ${wine.wine_type || 'Wine'}
                        </div>
                        <div class="wine-year" aria-label="Vintage year: ${wine.year || 'N/A'}">${wine.year || 'N/A'}</div>
                    </div>
                    <div class="wine-card-body">
                        <h3>${wine.name || 'Unknown Wine'}</h3>
                        <p class="producer">${wine.producer || 'Unknown Producer'}</p>
                        <div class="wine-meta">
                            <span class="meta-item" aria-label="Region: ${displayRegion}">${displayRegion}</span>
                            ${peakWindow ? `<span class="meta-item" aria-label="Peak drinking window: ${peakWindow}">Peak: ${peakWindow}</span>` : ''}
                        </div>
                        ${scoreSummary || ''}
                        <div class="wine-guidance">
                            <div class="guidance-line">
                                <span class="guidance-label">Storage</span>
                                <span class="guidance-value">${storageSummary}</span>
                            </div>
                            <div class="guidance-line">
                                <span class="guidance-label">Decant</span>
                                <span class="guidance-value">${decantingSummary}</span>
                            </div>
                        </div>
                    </div>
                    <div class="wine-stats">
                        <div class="stat-block">
                            <span class="stat-label">Stock</span>
                            <span class="stat-value">${formattedStock}</span>
                            <span class="stat-unit">bottles</span>
                        </div>
                        <div class="stat-block">
                            <span class="stat-label">Avg Cost</span>
                            <span class="stat-value">${formattedAvgCost}</span>
                            ${formattedAvgCost !== '—' ? '<span class="stat-unit">per bottle</span>' : ''}
                        </div>
                        <div class="stat-block">
                            <span class="stat-label">Value</span>
                            <span class="stat-value">${formattedValue}</span>
                        </div>
                    </div>
                </div>
            `;
        } else if (viewType === 'list') {
            return `
                <div class="wine-list-item" data-wine-card="${wine.id}">
                    <div class="wine-basic-info">
                        <h4>${wine.name || 'Unknown Wine'}</h4>
                        <span class="producer">${wine.producer || 'Unknown Producer'}</span>
                    </div>
                    <div class="wine-details">
                        <span class="type">${wine.wine_type || 'Wine'}</span>
                        <span class="year">${wine.year || 'N/A'}</span>
                        <span class="region">${displayRegion}</span>
                        ${peakWindow ? `<span class="peak-window">Peak: ${peakWindow}</span>` : ''}
                    </div>
                    <div class="wine-metrics">
                        ${scoreSummary || ''}
                        <div class="metric-line">
                            <span class="metric-label">Stock</span>
                            <span class="metric-value">${stockWithUnit}</span>
                        </div>
                        <div class="metric-line">
                            <span class="metric-label">Value</span>
                            <span class="metric-value">${formattedValue}</span>
                        </div>
                        <div class="metric-line">
                            <span class="metric-label">Storage</span>
                            <span class="metric-value">${storageSummary}</span>
                        </div>
                        <div class="metric-line">
                            <span class="metric-label">Decant</span>
                            <span class="metric-value">${decantingSummary}</span>
                        </div>
                    </div>
                </div>
            `;
        } else { // detail view
            return `
                <div class="wine-detail-card" data-wine-card="${wine.id}">
                    <div class="wine-detail-header">
                        <div class="wine-title">
                            <h3>${wine.name || 'Unknown Wine'}</h3>
                            <p class="producer">${wine.producer || 'Unknown Producer'}</p>
                        </div>
                        <div class="wine-badges">
                            <div class="wine-type-badge ${wine.wine_type?.toLowerCase() || 'unknown'}">
                                ${this.getWineTypeIcon(wine.wine_type)} ${wine.wine_type || 'Wine'}
                            </div>
                            <div class="wine-year-badge">${wine.year || 'N/A'}</div>
                        </div>
                    </div>
                    ${scoreSummary || ''}
                    <div class="wine-detail-content">
                        <div class="wine-info">
                            <p><strong>Region:</strong> ${displayRegion}</p>
                            <p><strong>Alcohol:</strong> ${wine.alcohol_content || 'N/A'}%</p>
                            <p><strong>Style:</strong> ${wine.style || 'N/A'}</p>
                            ${peakWindow ? `<p><strong>Peak Window:</strong> ${peakWindow}</p>` : ''}
                            <p><strong>Storage:</strong> ${storageSummary}</p>
                            <p><strong>Decanting:</strong> ${decantingSummary}</p>
                        </div>
                        <div class="wine-inventory">
                            <p><strong>Total Stock:</strong> ${stockWithUnit}</p>
                            <p><strong>Inventory Value:</strong> ${formattedValue}</p>
                            <p><strong>Avg. Cost:</strong> ${avgCostWithUnit}</p>
                        </div>
                        <div class="wine-guidance-notes">
                            ${(() => {
                                const recommendation = this.getStorageRecommendation(wine);
                                return recommendation ? `<p><strong>Storage Guidance:</strong> ${recommendation}</p>` : '';
                            })()}
                            ${(() => {
                                const recommendation = this.getDecantingRecommendation(wine);
                                return recommendation ? `<p><strong>Decanting Notes:</strong> ${recommendation}</p>` : '';
                            })()}
                        </div>
                    </div>
                    ${wine.tasting_notes ? `
                        <div class="wine-notes">
                            <h5>Tasting Notes:</h5>
                            <p>${wine.tasting_notes}</p>
                        </div>
                    ` : ''}
                </div>
            `;
        }
    }

    updateCatalogStats(wines) {
        const totalCount = wines.length;
        const totalBottles = wines.reduce((sum, wine) => sum + (wine.total_stock || 0), 0);
        const totalValue = wines.reduce((sum, wine) => {
            const value = this.parseNumeric(wine.total_value);
            if (value !== null) {
                return sum + value;
            }

            const stock = wine.total_stock || 0;
            const avgCost = this.parseNumeric(wine.avg_cost_per_bottle ?? wine.cost_per_bottle);
            if (avgCost !== null) {
                return sum + (stock * avgCost);
            }

            return sum;
        }, 0);

        document.getElementById('catalog-count').textContent = this.formatNumber(totalCount);
        document.getElementById('catalog-bottles').textContent = this.formatNumber(totalBottles);
        document.getElementById('catalog-value').textContent = this.formatCurrency(totalValue);
    }

    updateCatalogPagination(currentCount, limit) {
        const pagination = document.getElementById('catalog-pagination');
        const prevBtn = document.getElementById('prev-page');
        const nextBtn = document.getElementById('next-page');
        const pageInfo = document.getElementById('page-info');
        
        if (pagination && prevBtn && nextBtn && pageInfo) {
            // Show pagination if we have results
            if (currentCount > 0) {
                pagination.classList.remove('hidden');
                
                prevBtn.disabled = this.currentCatalogPage <= 1;
                nextBtn.disabled = currentCount < limit;
                
                pageInfo.textContent = `Page ${this.currentCatalogPage}`;
            } else {
                pagination.classList.add('hidden');
            }
        }
    }

    updateCatalogView() {
        const grid = document.getElementById('catalog-grid');
        const viewClass = `view-${this.catalogView}`;
        grid.className = `catalog-grid ${viewClass}`;
        
        // Update virtual scroll with new view type if it exists
        if (this.catalogVirtualScroll) {
            const itemHeight = this.getCatalogItemHeight(this.catalogView);
            this.catalogVirtualScroll.updateItemHeight(itemHeight);
            
            // Update render callback for new view type
            this.catalogVirtualScroll.setRenderCallback((wine, index) => {
                return this.createCatalogWineCard(wine, this.catalogView);
            });
        }
        
        // Re-render current wines with new view
        // This would typically re-call displayCatalogWines with current data
        this.loadCatalogData();
    }

    async showWineDetails(wineId) {
        try {
            console.log('Loading wine details for:', wineId);
            this.ui.showToast('Loading wine details...', 'info');
            
            const wineDetails = await this.api.getWineDetails(wineId);
            
            if (wineDetails.success && wineDetails.data) {
                this.displayWineDetailsModal(wineDetails.data);
            } else {
                throw new Error('Failed to load wine details');
            }
        } catch (error) {
            console.error('Failed to load wine details:', error);
            this.ui.showToast('Failed to load wine details', 'error');
        }
    }

    displayWineDetailsModal(wine) {
        const displayRegion = this.getDisplayRegion(wine);
        const vintages = wine.vintages || [];
        const aliases = wine.aliases || [];
        const primaryVintage = vintages[0] || {};
        const scoreContext = {
            ...wine,
            quality_score: wine.quality_score ?? primaryVintage.quality_score,
            critic_score: wine.critic_score ?? primaryVintage.critic_score,
            weather_score: wine.weather_score ?? primaryVintage.weather_score,
            peak_drinking_start: wine.peak_drinking_start ?? primaryVintage.peak_drinking_start,
            peak_drinking_end: wine.peak_drinking_end ?? primaryVintage.peak_drinking_end,
            year: wine.year ?? primaryVintage.year
        };

        const scoreSummary = this.renderWineScoreSummary(scoreContext, 'modal');
        const peakWindow = this.getPeakDrinkingWindow(scoreContext);
        const stockFromWine = this.parseNumeric(wine.total_stock);
        const totalStock = stockFromWine !== null ? stockFromWine : vintages.reduce((sum, vintage) => sum + (vintage.total_stock || 0), 0);
        const valueFromWine = this.parseNumeric(wine.total_value);
        const totalValue = valueFromWine !== null ? valueFromWine : vintages.reduce((sum, vintage) => sum + (this.parseNumeric(vintage.total_value) || 0), 0);
        const avgCostFromWine = this.parseNumeric(wine.avg_cost_per_bottle);
        const averageCost = avgCostFromWine !== null ? avgCostFromWine : (totalStock > 0 ? totalValue / totalStock : null);
        const formattedStock = this.formatNumber(totalStock);
        const stockWithUnit = formattedStock === '—' ? '—' : `${formattedStock} bottles`;
        const formattedValue = this.formatCurrency(totalValue);
        const formattedAvgCost = this.formatCurrency(averageCost, { minimumFractionDigits: 2, maximumFractionDigits: 2 });
        const avgCostWithUnit = formattedAvgCost !== '—' ? `${formattedAvgCost} per bottle` : '—';

        this.ui.showModal(`Wine Details - ${wine.name}`, `
            <div class="wine-details-modal">
                <div class="wine-details-header">
                    <div class="wine-title-section">
                        <h2>${wine.name}</h2>
                        <p class="producer">${wine.producer}</p>
                        <div class="wine-badges">
                            <span class="wine-type-badge ${wine.wine_type?.toLowerCase() || 'unknown'}">
                                ${this.getWineTypeIcon(wine.wine_type)} ${wine.wine_type}
                            </span>
                            <span class="region-badge">${displayRegion}</span>
                        </div>
                    </div>
                </div>

                ${scoreSummary || ''}

                <div class="wine-details-content">
                    <div class="wine-info-section">
                        <h4>Wine Information</h4>
                        <div class="wine-info-grid">
                            <div><strong>Region:</strong> ${wine.region}</div>
                            <div><strong>Country:</strong> ${wine.country}</div>
                            <div><strong>Alcohol:</strong> ${wine.alcohol_content || 'N/A'}%</div>
                            <div><strong>Style:</strong> ${wine.style || 'N/A'}</div>
                            <div><strong>Storage:</strong> ${this.formatStorageRange(wine)}</div>
                            <div><strong>Decanting:</strong> ${this.formatDecantingSummary(wine)}</div>
                        </div>

                        ${peakWindow ? `
                            <div class="peak-window">
                                <strong>Peak Drinking Window:</strong>
                                <p>${peakWindow}</p>
                            </div>
                        ` : ''}

                        ${wine.grape_varieties ? `
                            <div class="grape-varieties">
                                <strong>Grape Varieties:</strong>
                                <p>${Array.isArray(wine.grape_varieties) ? wine.grape_varieties.join(', ') : wine.grape_varieties}</p>
                            </div>
                        ` : ''}

                        ${wine.tasting_notes ? `
                            <div class="tasting-notes">
                                <strong>Tasting Notes:</strong>
                                <p>${wine.tasting_notes}</p>
                            </div>
                        ` : ''}

                        ${wine.food_pairings ? `
                            <div class="food-pairings">
                                <strong>Food Pairings:</strong>
                                <p>${Array.isArray(wine.food_pairings) ? wine.food_pairings.join(', ') : wine.food_pairings}</p>
                            </div>
                        ` : ''}

                        <div class="service-guidance">
                            <h5>Storage & Service</h5>
                            <div class="service-guidance-grid">
                                <div class="service-card">
                                    <span class="service-label">Storage Temperature</span>
                                    <span class="service-value">${this.formatStorageRange(wine)}</span>
                                    ${(() => {
                                        const recommendation = this.getStorageRecommendation(wine);
                                        return recommendation ? `<p class="guidance-note">${recommendation}</p>` : '';
                                    })()}
                                </div>
                                <div class="service-card">
                                    <span class="service-label">Decanting</span>
                                    <span class="service-value">${this.formatDecantingSummary(wine)}</span>
                                    ${(() => {
                                        const recommendation = this.getDecantingRecommendation(wine);
                                        return recommendation ? `<p class="guidance-note">${recommendation}</p>` : '';
                                    })()}
                                </div>
                            </div>
                        </div>
                    </div>

                    <div class="wine-inventory">
                        <h4>Cellar Snapshot</h4>
                        <div class="inventory-summary">
                            <div class="inventory-metric">
                                <span class="metric-label">Total Stock</span>
                                <span class="metric-value">${stockWithUnit}</span>
                            </div>
                            <div class="inventory-metric">
                                <span class="metric-label">Inventory Value</span>
                                <span class="metric-value">${formattedValue}</span>
                            </div>
                            <div class="inventory-metric">
                                <span class="metric-label">Average Cost</span>
                                <span class="metric-value">${avgCostWithUnit}</span>
                            </div>
                        </div>
                    </div>

                    ${vintages.length > 0 ? `
                        <div class="vintages-section">
                            <h4>Available Vintages</h4>
                            <div class="vintages-list">
                                ${vintages.map(vintage => `
                                    <div class="vintage-item">
                                        <div class="vintage-header">
                                            <div class="vintage-year">${vintage.year}</div>
                                            <div class="vintage-stock">${this.formatNumber(vintage.total_stock || 0)} bottles</div>
                                        </div>
                                        <div class="vintage-metrics">
                                            ${this.renderScorePill('Quality', vintage.quality_score) || '<div class="score-pill muted"><span class="pill-label">Quality</span><span class="pill-value">—</span></div>'}
                                            ${(() => {
                                                const avg = this.formatCurrency(vintage.avg_cost_per_bottle, { minimumFractionDigits: 2, maximumFractionDigits: 2 });
                                                return avg !== '—' ? `<span class="metric">Avg Cost: ${avg}</span>` : '';
                                            })()}
                                            ${(() => {
                                                const value = this.formatCurrency(vintage.total_value);
                                                return value !== '—' ? `<span class="metric">Value: ${value}</span>` : '';
                                            })()}
                                        </div>
                                        <div class="vintage-actions">
                                            <button class="btn-small primary" data-wine-reserve="${vintage.id}" data-wine-name="${wine.name} ${vintage.year}">
                                                Reserve
                                            </button>
                                        </div>
                                    </div>
                                `).join('')}
                            </div>
                        </div>
                    ` : ''}

                    ${aliases.length > 0 ? `
                        <div class="aliases-section">
                            <h4>Known As</h4>
                            <div class="aliases-list">
                                ${aliases.map(alias => `<span class="alias-tag">${alias.alias}</span>`).join('')}
                            </div>
                        </div>
                    ` : ''}
                </div>

                <div class="wine-details-actions">
                    <button class="btn secondary" data-modal-close>Close</button>
                    <button class="btn primary" data-navigate-pairing>Find Pairings</button>
                </div>
            </div>
        `);
    }
}

export default SommOS;<|MERGE_RESOLUTION|>--- conflicted
+++ resolved
@@ -1226,55 +1226,6 @@
         console.log(`Rendering ${inventory.length} wine cards with virtual scrolling...`);
         
         try {
-<<<<<<< HEAD
-            // Show all wines now that we know it works
-            grid.innerHTML = inventory.map((item, index) => {
-                // Improve region display
-                const displayRegion = this.getDisplayRegion(item);
-                const displayCountry = item.country && item.country !== 'Unknown' ? item.country : '';
-                const actionSection = isGuest
-                    ? `
-                        <div class="card-actions-simple guest-readonly" aria-live="polite">
-                            <span class="guest-readonly-message">🔒 Guest access is read-only</span>
-                        </div>
-                    `
-                    : `
-                        <div class="card-actions-simple">
-                            <button class="btn-small secondary" data-wine-detail="${item.vintage_id || item.id}">
-                                📝 Details
-                            </button>
-                            <button class="btn-small primary" data-wine-reserve="${item.vintage_id || item.id}" data-wine-name="${(item.name || "Unknown").replace(/"/g, "&quot;")}">
-                                🍷 Reserve
-                            </button>
-                            ${(item.quantity || 0) > 0 ? `
-                                <button class="btn-small" data-wine-consume="${item.vintage_id || item.id}" data-wine-name="${(item.name || "Unknown").replace(/"/g, "&quot;")}">
-                                    🥂 Serve
-                                </button>
-                            ` : ''}
-                        </div>
-                    `;
-
-                return `
-                    <div class="wine-card simple-card fade-in" style="animation-delay: ${Math.min(index * 0.02, 2)}s">
-                        <div class="wine-header">
-                            <div class="wine-type-badge ${item.wine_type?.toLowerCase() || 'unknown'}">
-                                ${this.getWineTypeIcon(item.wine_type)} ${item.wine_type || 'Wine'}
-                            </div>
-                            <div class="price">${item.cost_per_bottle && !isGuest ? '$' + parseFloat(item.cost_per_bottle).toFixed(2) : ''}</div>
-                        </div>
-                        <h3>${item.name || 'Unknown Wine'}</h3>
-                        <p><strong>Producer:</strong> ${item.producer || 'Unknown'}</p>
-                        <p><strong>Year:</strong> ${item.year || 'N/A'} ${displayCountry ? '| ' + displayCountry : ''}</p>
-                        <p><strong>Region:</strong> ${displayRegion}</p>
-                        <div class="stock-display">
-                            <span class="quantity">${item.quantity || 0} bottles</span>
-                            <span class="location">${!isGuest ? `📍 ${item.location || 'Unknown'}` : '🔒 Location hidden'}</span>
-                        </div>
-                        ${actionSection}
-                    </div>
-                `;
-            }).join('');
-=======
             const useVirtualScroll = inventory.length > 50;
             
             // Initialize or update virtual scroll for inventory
@@ -1297,7 +1248,6 @@
                 // Update existing virtual scroll with new data
                 this.inventoryVirtualScroll.setItems(inventory);
             }
->>>>>>> be12a77d
             
             console.log('Inventory virtual scroll initialized successfully');
             
